import math
import random

from golem.core.common import timeout_to_deadline

from apps.rendering.task.verificator import FrameRenderingVerificator
from apps.blender.resources.scenefileeditor import generate_blender_crop_file
from apps.blender.resources.imgcompare import check_size
from apps.blender.task import blenderrendertask

import golem_verificator
import shlex
import subprocess
from subprocess import PIPE
from apps.core.task.verificator import SubtaskVerificationState

import logging

logger = logging.getLogger("apps.blender")


class BlenderVerificator(FrameRenderingVerificator):
    def __init__(self, *args, **kwargs):
        super(BlenderVerificator, self).__init__(*args, **kwargs)
        self.compositing = False
        self.output_format = ""
        self.src_code = ""
        self.docker_images = []
        self.verification_timeout = 0

    def _blender_check(self, subtask_id: str, frames:list, parts: int,
                       num_of_parts: int,
                       resolution_x :int ,resolution_y: int,
                       output_fomat: str, compositing: bool, timeout: int,
                       reference_data, resources, results
                       ):
        """
        :param subtask_id:
        :param frames: list of ints
        which frames should be rendered

        :param parts: int
        if there is only one frame than to how many parts it’s splitted
        :param num_of_parts: int int
        if there is only one frame, which part we should render

        :param resolution_x:
        :param resolution_y:
        :param output_fomat:
        Possible values: "PNG", "TGA", "EXR", "JPEG", "BMP"
        :param compositing:
        Is compositing turn on?
        :param timeout:
        How many seconds are to compute this task.
	    If verification timeouts then it returns enum: NOT_SURE.

        :param reference_data:
        Path to files that were already present on the machine.
        These files has been already produced by requestor for verification purpose.
        If start_verification is used by Consent,
        then it shall generate the reference_data by itself based on ‘resources’
        :param resources:
        Path to files that are present on the machine.
        Should contain all the input resources used to produce a result.
        :param results:
        Path to files that have been already downloaded to this machine.
        Should contain final images produced for this subtask info.
        :return: None.
        However an exception shall be thrown if there were problems during start
        (ex. missing files, missing access, unknown subtask_type, too much overload)
        """
        pass

    def _check_files(self, subtask_id, subtask_info, tr_files,
                     task: 'blenderrendertask.BlenderRenderTask'):
        # First, assume it is wrong ;p
        self.ver_states[subtask_id] = SubtaskVerificationState.WRONG_ANSWER

        if len(tr_files) == 0:
            logger.warning("Subtask %s verification failed. \n"
                           "Not enough files received", str(subtask_id))
            return

        if self.use_frames and self.total_tasks <= len(self.frames):
            frames_list = subtask_info['frames']
            if len(tr_files) < len(frames_list) or len(tr_files) == 0:
                logger.warning("Subtask %s verification failed. \n"
                               "Not enough files received", str(subtask_id))
                return

        res_x, res_y = self._get_part_size(subtask_info)
        for img in tr_files:  # GG todo do we still need it - yes?
            if not self._check_size(img, res_x, res_y):
                logger.warning("Subtask %s verification failed. \n"
                               "Img size mismatch", str(subtask_id))
                return

        if len(tr_files) > 1:
            raise ValueError("Received more than 1 file: len(tr_files) > 1")

        file_for_verification = tr_files[0]

        try:
            start_task = subtask_info['start_task']
            frames, parts = task.get_frames_and_parts(start_task)
            min_x, max_x, min_y, max_y = task.get_crop_window(start_task, parts)

            scene_file = task.main_scene_file

            cmd = "validation_parser_runner.py " + scene_file + " " \
                "--crop_window_size " \
                + str(min_x) + "," + str(max_x) + "," \
                + str(min_y) + "," + str(max_x) + " " \
                "--resolution " + str(res_x) + "," + str(res_y) + " "\
                "--rendered_scene " + file_for_verification + " " \
                "--name_of_excel_file wynik_liczby"  # noqa

            process = subprocess.run(
                shlex.split(cmd),
                stdin=PIPE, stdout=PIPE, stderr=PIPE, check=True)

            stdout = process.stdout.decode()
            print(stdout)

            if process.returncode == 0:
                self.ver_states[subtask_id] = SubtaskVerificationState.VERIFIED


        except subprocess.CalledProcessError as e:
            self.ver_states[subtask_id] = SubtaskVerificationState.WRONG_ANSWER
            logger.warning("Subtask %s verification failed %s: ",
                           str(subtask_id), str(e))

            logger.info("e.stderr: subtask_id %s \n %s \n",
                        str(subtask_id), str(e.stderr.decode()))

            logger.info("e.stdout: subtask_id %s \n %s \n",
                        str(subtask_id), str(e.stdout.decode()))

            # GG todo remove prints
            print(str(e))
            print(str(e.stdout.decode()))
            print(str(e.stderr.decode()))

        logger.info("Subtask %s verification result: %s",
                    str(subtask_id), self.ver_states[subtask_id].name)


    def change_scope(self, subtask_id, start_box, tr_file, subtask_info):
        extra_data, _ = super(BlenderVerificator, self). \
            change_scope(subtask_id, start_box, tr_file, subtask_info)
        min_x = start_box[0] / self.res_x
        max_x = (start_box[0] + self.verification_options.box_size[
            0] + 1) / self.res_x
        shift_y = (extra_data['start_task'] - 1) * (
            self.res_y / extra_data['total_tasks'])
        start_y = start_box[1] + shift_y
        max_y = (self.res_y - start_y) / self.res_y
        shift_y = start_y + self.verification_options.box_size[1] + 1
        min_y = max((self.res_y - shift_y) / self.res_y, 0.0)
        min_y = max(min_y, 0)
        script_src = generate_blender_crop_file(
            resolution=(self.res_x, self.res_y),
            borders_x=(min_x, max_x),
            borders_y=(min_y, max_y),
            use_compositing=self.compositing
        )
        extra_data['script_src'] = script_src
        extra_data['output_format'] = self.output_format
        return extra_data, (0, 0)

    def query_extra_data_for_advanced_verification(self, extra_data):
<<<<<<< HEAD
        ctd = super(BlenderVerificator,
                    self).query_extra_data_for_advanced_verification(extra_data)
        ctd.subtask_id = str(random.getrandbits(128))
        ctd.src_code = self.src_code
        ctd.docker_images = self.docker_images
        ctd.deadline = timeout_to_deadline(self.verification_timeout)
=======
        ctd = super(BlenderVerificator, self).query_extra_data_for_advanced_verification(extra_data)
        ctd['subtask_id'] = str(random.getrandbits(128))
        ctd['src_code'] = self.src_code
        ctd['docker_images'] = self.docker_images
        ctd['deadline'] = timeout_to_deadline(self.verification_timeout)
>>>>>>> 237b3ea7
        return ctd

    def _get_part_img_size(self, subtask_info):
        x, y = self._get_part_size(subtask_info)
        return 0, 0, x, y

    def _get_part_size(self, subtask_info):
        start_task = subtask_info['start_task']
        if not self.use_frames:
            res_y = self._get_part_size_from_subtask_number(start_task)
        elif len(self.frames) >= self.total_tasks:
            res_y = self.res_y
        else:
            parts = int(self.total_tasks / len(self.frames))
            res_y = int(math.floor(self.res_y / parts))
        return self.res_x, res_y

    def _get_part_size_from_subtask_number(self, subtask_number):

        if self.res_y % self.total_tasks == 0:
            res_y = int(self.res_y / self.total_tasks)
        else:
            # in this case task will be divided into not equal parts:
            # floor or ceil of (res_y/total_tasks)
            # ceiling will be height of subtasks with smaller num
            ceiling_height = int(math.ceil(self.res_y / self.total_tasks))
            ceiling_subtasks = self.total_tasks - (
                ceiling_height * self.total_tasks - self.res_y)
            if subtask_number > ceiling_subtasks:
                res_y = ceiling_height - 1
            else:
                res_y = ceiling_height
        return res_y

    def _check_size(self, file_, res_x, res_y):
        return check_size(file_, res_x, res_y)<|MERGE_RESOLUTION|>--- conflicted
+++ resolved
@@ -170,20 +170,11 @@
         return extra_data, (0, 0)
 
     def query_extra_data_for_advanced_verification(self, extra_data):
-<<<<<<< HEAD
-        ctd = super(BlenderVerificator,
-                    self).query_extra_data_for_advanced_verification(extra_data)
-        ctd.subtask_id = str(random.getrandbits(128))
-        ctd.src_code = self.src_code
-        ctd.docker_images = self.docker_images
-        ctd.deadline = timeout_to_deadline(self.verification_timeout)
-=======
         ctd = super(BlenderVerificator, self).query_extra_data_for_advanced_verification(extra_data)
         ctd['subtask_id'] = str(random.getrandbits(128))
         ctd['src_code'] = self.src_code
         ctd['docker_images'] = self.docker_images
         ctd['deadline'] = timeout_to_deadline(self.verification_timeout)
->>>>>>> 237b3ea7
         return ctd
 
     def _get_part_img_size(self, subtask_info):
