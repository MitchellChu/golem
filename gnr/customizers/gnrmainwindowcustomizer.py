--- conflicted
+++ resolved
@@ -1,265 +1,256 @@
-import logging
-import os
-import cPickle
-
-from PyQt4 import QtCore
-from PyQt4.QtGui import QPalette, QFileDialog, QMessageBox, QMenu
-
-
-<<<<<<< HEAD
-from golem.core.variables import APP_NAME, APP_VERSION
-from gnr.ui.dialog import PaymentsDialog, TaskDetailsDialog, SubtaskDetailsDialog, ChangeTaskDialog, StatusWindow, \
-                          AboutWindow, ConfigurationDialog, EnvironmentsDialog, IdentityDialog, NewTaskDialog
-=======
-from golem.task.taskstate import  TaskStatus
-from gnr.ui.dialog import PaymentsDialog, TaskDetailsDialog, SubtaskDetailsDialog, ChangeTaskDialog, \
-                          ConfigurationDialog, EnvironmentsDialog, IdentityDialog, NewTaskDialog
->>>>>>> ba102cf4
-from gnr.ui.tasktableelem import TaskTableElem
-
-from gnr.customizers.customizer import Customizer
-from gnr.customizers.common import get_save_dir
-from gnr.customizers.newtaskdialogcustomizer import NewTaskDialogCustomizer
-from gnr.customizers.taskcontexmenucustomizer import TaskContextMenuCustomizer
-from gnr.customizers.taskdetailsdialogcustomizer import TaskDetailsDialogCustomizer
-from gnr.customizers.subtaskdetailsdialogcustomizer import SubtaskDetailsDialogCustomizer
-from gnr.customizers.changetaskdialogcustomizer import ChangeTaskDialogCustomizer
-from gnr.customizers.configurationdialogcustomizer import ConfigurationDialogCustomizer
-from gnr.customizers.environmentsdialogcustomizer import EnvironmentsDialogCustomizer
-from gnr.customizers.identitydialogcustomizer import IdentityDialogCustomizer
-from gnr.customizers.paymentsdialogcustomizer import PaymentsDialogCustomizer
-
-logger = logging.getLogger(__name__)
-
-
-class GNRMainWindowCustomizer(Customizer):
-    def __init__(self, gui, logic):
-        self.current_task_highlighted = None
-        self.task_details_dialog = None
-        self.task_details_dialog_customizer = None
-        Customizer.__init__(self, gui, logic)
-        self._set_error_label()
-        self.gui.ui.listWidget.setCurrentItem(self.gui.ui.listWidget.item(1))
-
-    def init_config(self):
-        ConfigurationDialogCustomizer(self.gui, self.logic)
-        self._set_new_task_dialog_customizer()
-
-    def set_options(self, cfg_desc, id_, eth_address):
-        # Footer options
-        self.gui.ui.appVer.setText(u"{} ({})".format(cfg_desc.app_name, cfg_desc.app_version))
-
-<<<<<<< HEAD
-    def set_options(self, cfg_desc):
-        self.gui.ui.appVer.setText(u"{} - {}".format(APP_NAME, APP_VERSION))
-        self.gui.ui.nodeNameLabel.setText(u"Id: {}".format(cfg_desc.node_name))
-=======
-        # Status options
-        self.gui.ui.nodeNameLabel.setText(u"{}".format(cfg_desc.node_name))
-
-        # Account options
-        self.gui.ui.golemIdLabel.setText(u"{}".format(id_))
-        self.gui.ui.golemIdLabel.setCursorPosition(0)
-        self.gui.ui.nameLabel.setText(u"{}".format(cfg_desc.node_name))
-        self.gui.ui.ethAddressLabel.setText(u"{}".format(eth_address))
->>>>>>> ba102cf4
-
-    # Add new task to golem client
-    def enqueue_new_task(self, ui_new_task_info):
-        self.logic.enqueue_new_task(ui_new_task_info)
-
-    # Updates tasks information in gui
-    def update_tasks(self, tasks):
-        for i in range(self.gui.ui.taskTableWidget.rowCount()):
-            task_id = self.gui.ui.taskTableWidget.item(i, 0).text()
-            task_id = "{}".format(task_id)
-            if task_id in tasks:
-                self.gui.ui.taskTableWidget.item(i, 1).setText(tasks[task_id].task_state.status)
-                progress_bar_in_box_layout = self.gui.ui.taskTableWidget.cellWidget(i, 2)
-                layout = progress_bar_in_box_layout.layout()
-                pb = layout.itemAt(0).widget()
-                pb.setProperty("value", int(tasks[task_id].task_state.progress * 100.0))
-                if self.task_details_dialog_customizer:
-                    if self.task_details_dialog_customizer.gnr_task_state.definition.task_id == task_id:
-                        self.task_details_dialog_customizer.update_view(tasks[task_id].task_state)
-
-            else:
-                assert False, "Update task for unknown task."
-
-    # Add task information in gui
-    def add_task(self, task):
-        self._add_task(task.definition.task_id, task.status)
-
-    def update_task_additional_info(self, t):
-        self.current_task_highlighted = t
-        self.gui.ui.startTaskButton.setEnabled(t.task_state.status == TaskStatus.notStarted)
-
-    def show_task_result(self, task_id):
-        t = self.logic.get_task(task_id)
-        if hasattr(t.definition, 'output_file') and os.path.isfile(t.definition.output_file):
-            self.show_file(t.definition.output_file)
-        elif hasattr(t.definition.options, 'output_file') and os.path.isfile(t.definition.options.output_file):
-            self.show_file(t.definition.options.output_file)
-        else:
-            msg_box = QMessageBox()
-            msg_box.setText("No output file defined.")
-            msg_box.exec_()
-
-    def remove_task(self, task_id):
-        for row in range(0, self.gui.ui.taskTableWidget.rowCount()):
-            if self.gui.ui.taskTableWidget.item(row, 0).text() == task_id:
-                self.gui.ui.taskTableWidget.removeRow(row)
-                return
-
-    def clone_task(self, task_id):
-        ts = self.logic.get_task(task_id)
-        if ts is not None:
-            self._load_new_task_from_definition(ts.definition)
-            self.gui.ui.listWidget.setCurrentItem(self.gui.ui.listWidget.item(0))
-        else:
-            logger.error("Can't get task information for task {}".format(task_id))
-
-    def show_details_dialog(self, task_id):
-        ts = self.logic.get_task(task_id)
-        self.task_details_dialog = TaskDetailsDialog(self.gui.window)
-        self.task_details_dialog_customizer = TaskDetailsDialogCustomizer(self.task_details_dialog, self.logic, ts)
-        self.task_details_dialog.show()
-
-    def show_subtask_details_dialog(self, subtask):
-        subtask_details_dialog = SubtaskDetailsDialog(self.gui.window)
-        SubtaskDetailsDialogCustomizer(subtask_details_dialog, self.logic, subtask)
-        subtask_details_dialog.show()
-
-    def show_change_task_dialog(self, task_id):
-        change_task_dialog = ChangeTaskDialog(self.gui.window)
-        change_task_dialog_customizer = ChangeTaskDialogCustomizer(self.change_task_dialog, self.logic)
-        ts = self.logic.get_task(task_id)
-        change_task_dialog_customizer.load_task_definition(ts.definition)
-        change_task_dialog.show()
-
-    def change_page(self, current, previous):
-        if not current:
-            current = previous
-        self.gui.ui.stackedWidget.setCurrentIndex(self.gui.ui.listWidget.row(current))
-
-    def _setup_connections(self):
-        self._setup_basic_task_connections()
-        self._setup_basic_app_connections()
-
-    def _setup_basic_task_connections(self):
-        self.gui.ui.loadButton.clicked.connect(self._load_task_button_clicked)
-        QtCore.QObject.connect(self.gui.ui.taskTableWidget, QtCore.SIGNAL("cellClicked(int, int)"),
-                               self._task_table_row_clicked)
-        QtCore.QObject.connect(self.gui.ui.taskTableWidget, QtCore.SIGNAL("doubleClicked(const QModelIndex)"),
-                               self._task_table_row_double_clicked)
-        self.gui.ui.taskTableWidget.customContextMenuRequested.connect(self._context_menu_requested)
-        self.gui.ui.startTaskButton.clicked.connect(self._start_task_button_clicked)
-
-    def _setup_basic_app_connections(self):
-        self.gui.ui.listWidget.currentItemChanged.connect(self.change_page)
-        self.gui.ui.paymentsButton.clicked.connect(self._show_payments_clicked)
-        self.gui.ui.environmentsButton.clicked.connect(self._show_environments)
-        self.gui.ui.identityButton.clicked.connect(self._show_identity_dialog)
-
-    def _set_error_label(self):
-        palette = QPalette()
-        palette.setColor(QPalette.Foreground, QtCore.Qt.red)
-        self.gui.ui.errorLabel.setPalette(palette)
-
-    def _load_new_task_from_definition(self, definition):
-        self.new_task_dialog_customizer.load_task_definition(definition)
-
-    def _set_new_task_dialog_customizer(self):
-        self.new_task_dialog_customizer = NewTaskDialogCustomizer(self.gui, self.logic)
-
-    def _load_task_button_clicked(self):
-        save_dir = get_save_dir()
-        file_name = QFileDialog.getOpenFileName(self.gui.window,
-                                                "Choose task file", save_dir,
-                                                "Golem Task (*.gt)")
-        if os.path.exists(file_name):
-            self._load_task(file_name)
-
-    def _load_task(self, file_path):
-        try:
-            f = open(file_path, 'r')
-            definition = cPickle.loads(f.read())
-        except Exception as err:
-            definition = None
-            logger.error("Can't unpickle the file {}: {}".format(file_path, err))
-            QMessageBox().critical(None, "Error", "This is not a proper gt file: {}".format(err))
-        finally:
-            f.close()
-
-        if definition:
-            self._load_new_task_from_definition(definition)
-
-    def _start_task_button_clicked(self):
-        if self.current_task_highlighted is None:
-            return
-        self.logic.start_task(self.current_task_highlighted.definition.task_id)
-
-    def _add_task(self, task_id, status):
-        current_row_count = self.gui.ui.taskTableWidget.rowCount()
-        self.gui.ui.taskTableWidget.insertRow(current_row_count)
-
-        task_table_elem = TaskTableElem(task_id, status)
-
-        for col in range(0, 2):
-            self.gui.ui.taskTableWidget.setItem(current_row_count, col, task_table_elem.get_column_item(col))
-
-        self.gui.ui.taskTableWidget.setCellWidget(current_row_count, 2, task_table_elem.progressBarInBoxLayoutWidget)
-
-        self.gui.ui.taskTableWidget.setCurrentItem(self.gui.ui.taskTableWidget.item(current_row_count, 1))
-        self.update_task_additional_info(self.logic.get_task(task_id))
-
-    def _show_payments_clicked(self):
-        payments_window = PaymentsDialog(self.gui.window)
-        PaymentsDialogCustomizer(payments_window, self.logic)
-        payments_window.show()
-
-    def _show_configuration_dialog_clicked(self):
-        self.configuration_dialog = ConfigurationDialog(self.gui.window)
-        self.configuration_dialog_customizer = ConfigurationDialogCustomizer(self.configuration_dialog, self.logic)
-        self.configuration_dialog.show()
-
-    def _show_identity_dialog(self):
-        identity_dialog = IdentityDialog(self.gui.window)
-        identity_dialog_customizer = IdentityDialogCustomizer(identity_dialog, self.logic)
-        identity_dialog.show()
-
-    def _show_environments(self):
-        self.environments_dialog = EnvironmentsDialog(self.gui.window)
-
-        self.environments_dialog_customizer = EnvironmentsDialogCustomizer(self.environments_dialog, self.logic)
-        self.environments_dialog.show()
-
-    def _context_menu_requested(self, p):
-        self.__show_task_context_menu(p)
-
-    def _task_table_row_clicked(self, row, col):
-        if row < self.gui.ui.taskTableWidget.rowCount():
-            task_id = self.gui.ui.taskTableWidget.item(row, 0).text()
-            task_id = "{}".format(task_id)
-            t = self.logic.get_task(task_id)
-            self.update_task_additional_info(t)
-
-    def _task_table_row_double_clicked(self, m):
-        row = m.row()
-        task_id = "{}".format(self.gui.ui.taskTableWidget.item(row, 0).text())
-        self.show_details_dialog(task_id)
-
-    def __show_task_context_menu(self, p):
-
-        if self.gui.ui.taskTableWidget.itemAt(p) is None:
-            return
-        row = self.gui.ui.taskTableWidget.itemAt(p).row()
-
-        id_item = self.gui.ui.taskTableWidget.item(row, 0)
-        task_id = "{}".format(id_item.text())
-        gnr_task_state = self.logic.get_task(task_id)
-
-        menu = QMenu()
-        self.taskContextMenuCustomizer = TaskContextMenuCustomizer(menu, self.logic, gnr_task_state)
-        menu.popup(self.gui.ui.taskTableWidget.viewport().mapToGlobal(p))
-        menu.exec_()
+import logging
+import os
+import cPickle
+
+from PyQt4 import QtCore
+from PyQt4.QtGui import QPalette, QFileDialog, QMessageBox, QMenu
+
+
+from golem.core.variables import APP_NAME, APP_VERSION
+from golem.task.taskstate import TaskStatus
+from gnr.ui.dialog import PaymentsDialog, TaskDetailsDialog, SubtaskDetailsDialog, ChangeTaskDialog, \
+                          ConfigurationDialog, EnvironmentsDialog, IdentityDialog
+
+from gnr.ui.tasktableelem import TaskTableElem
+
+from gnr.customizers.customizer import Customizer
+from gnr.customizers.common import get_save_dir
+from gnr.customizers.newtaskdialogcustomizer import NewTaskDialogCustomizer
+from gnr.customizers.taskcontexmenucustomizer import TaskContextMenuCustomizer
+from gnr.customizers.taskdetailsdialogcustomizer import TaskDetailsDialogCustomizer
+from gnr.customizers.subtaskdetailsdialogcustomizer import SubtaskDetailsDialogCustomizer
+from gnr.customizers.changetaskdialogcustomizer import ChangeTaskDialogCustomizer
+from gnr.customizers.configurationdialogcustomizer import ConfigurationDialogCustomizer
+from gnr.customizers.environmentsdialogcustomizer import EnvironmentsDialogCustomizer
+from gnr.customizers.identitydialogcustomizer import IdentityDialogCustomizer
+from gnr.customizers.paymentsdialogcustomizer import PaymentsDialogCustomizer
+
+logger = logging.getLogger(__name__)
+
+
+class GNRMainWindowCustomizer(Customizer):
+    def __init__(self, gui, logic):
+        self.current_task_highlighted = None
+        self.task_details_dialog = None
+        self.task_details_dialog_customizer = None
+        Customizer.__init__(self, gui, logic)
+        self._set_error_label()
+        self.gui.ui.listWidget.setCurrentItem(self.gui.ui.listWidget.item(1))
+
+    def init_config(self):
+        ConfigurationDialogCustomizer(self.gui, self.logic)
+        self._set_new_task_dialog_customizer()
+
+    def set_options(self, cfg_desc, id_, eth_address):
+        # Footer options
+        self.gui.ui.appVer.setText(u"{} ({})".format(APP_NAME, APP_VERSION))
+
+        # Status options
+        self.gui.ui.nodeNameLabel.setText(u"{}".format(cfg_desc.node_name))
+
+        # Account options
+        self.gui.ui.golemIdLabel.setText(u"{}".format(id_))
+        self.gui.ui.golemIdLabel.setCursorPosition(0)
+        self.gui.ui.nameLabel.setText(u"{}".format(cfg_desc.node_name))
+        self.gui.ui.ethAddressLabel.setText(u"{}".format(eth_address))
+
+
+    # Add new task to golem client
+    def enqueue_new_task(self, ui_new_task_info):
+        self.logic.enqueue_new_task(ui_new_task_info)
+
+    # Updates tasks information in gui
+    def update_tasks(self, tasks):
+        for i in range(self.gui.ui.taskTableWidget.rowCount()):
+            task_id = self.gui.ui.taskTableWidget.item(i, 0).text()
+            task_id = "{}".format(task_id)
+            if task_id in tasks:
+                self.gui.ui.taskTableWidget.item(i, 1).setText(tasks[task_id].task_state.status)
+                progress_bar_in_box_layout = self.gui.ui.taskTableWidget.cellWidget(i, 2)
+                layout = progress_bar_in_box_layout.layout()
+                pb = layout.itemAt(0).widget()
+                pb.setProperty("value", int(tasks[task_id].task_state.progress * 100.0))
+                if self.task_details_dialog_customizer:
+                    if self.task_details_dialog_customizer.gnr_task_state.definition.task_id == task_id:
+                        self.task_details_dialog_customizer.update_view(tasks[task_id].task_state)
+
+            else:
+                assert False, "Update task for unknown task."
+
+    # Add task information in gui
+    def add_task(self, task):
+        self._add_task(task.definition.task_id, task.status)
+
+    def update_task_additional_info(self, t):
+        self.current_task_highlighted = t
+        self.gui.ui.startTaskButton.setEnabled(t.task_state.status == TaskStatus.notStarted)
+
+    def show_task_result(self, task_id):
+        t = self.logic.get_task(task_id)
+        if hasattr(t.definition, 'output_file') and os.path.isfile(t.definition.output_file):
+            self.show_file(t.definition.output_file)
+        elif hasattr(t.definition.options, 'output_file') and os.path.isfile(t.definition.options.output_file):
+            self.show_file(t.definition.options.output_file)
+        else:
+            msg_box = QMessageBox()
+            msg_box.setText("No output file defined.")
+            msg_box.exec_()
+
+    def remove_task(self, task_id):
+        for row in range(0, self.gui.ui.taskTableWidget.rowCount()):
+            if self.gui.ui.taskTableWidget.item(row, 0).text() == task_id:
+                self.gui.ui.taskTableWidget.removeRow(row)
+                return
+
+    def clone_task(self, task_id):
+        ts = self.logic.get_task(task_id)
+        if ts is not None:
+            self._load_new_task_from_definition(ts.definition)
+            self.gui.ui.listWidget.setCurrentItem(self.gui.ui.listWidget.item(0))
+        else:
+            logger.error("Can't get task information for task {}".format(task_id))
+
+    def show_details_dialog(self, task_id):
+        ts = self.logic.get_task(task_id)
+        self.task_details_dialog = TaskDetailsDialog(self.gui.window)
+        self.task_details_dialog_customizer = TaskDetailsDialogCustomizer(self.task_details_dialog, self.logic, ts)
+        self.task_details_dialog.show()
+
+    def show_subtask_details_dialog(self, subtask):
+        subtask_details_dialog = SubtaskDetailsDialog(self.gui.window)
+        SubtaskDetailsDialogCustomizer(subtask_details_dialog, self.logic, subtask)
+        subtask_details_dialog.show()
+
+    def show_change_task_dialog(self, task_id):
+        change_task_dialog = ChangeTaskDialog(self.gui.window)
+        change_task_dialog_customizer = ChangeTaskDialogCustomizer(self.change_task_dialog, self.logic)
+        ts = self.logic.get_task(task_id)
+        change_task_dialog_customizer.load_task_definition(ts.definition)
+        change_task_dialog.show()
+
+    def change_page(self, current, previous):
+        if not current:
+            current = previous
+        self.gui.ui.stackedWidget.setCurrentIndex(self.gui.ui.listWidget.row(current))
+
+    def _setup_connections(self):
+        self._setup_basic_task_connections()
+        self._setup_basic_app_connections()
+
+    def _setup_basic_task_connections(self):
+        self.gui.ui.loadButton.clicked.connect(self._load_task_button_clicked)
+        QtCore.QObject.connect(self.gui.ui.taskTableWidget, QtCore.SIGNAL("cellClicked(int, int)"),
+                               self._task_table_row_clicked)
+        QtCore.QObject.connect(self.gui.ui.taskTableWidget, QtCore.SIGNAL("doubleClicked(const QModelIndex)"),
+                               self._task_table_row_double_clicked)
+        self.gui.ui.taskTableWidget.customContextMenuRequested.connect(self._context_menu_requested)
+        self.gui.ui.startTaskButton.clicked.connect(self._start_task_button_clicked)
+
+    def _setup_basic_app_connections(self):
+        self.gui.ui.listWidget.currentItemChanged.connect(self.change_page)
+        self.gui.ui.paymentsButton.clicked.connect(self._show_payments_clicked)
+        self.gui.ui.environmentsButton.clicked.connect(self._show_environments)
+        self.gui.ui.identityButton.clicked.connect(self._show_identity_dialog)
+
+    def _set_error_label(self):
+        palette = QPalette()
+        palette.setColor(QPalette.Foreground, QtCore.Qt.red)
+        self.gui.ui.errorLabel.setPalette(palette)
+
+    def _load_new_task_from_definition(self, definition):
+        self.new_task_dialog_customizer.load_task_definition(definition)
+
+    def _set_new_task_dialog_customizer(self):
+        self.new_task_dialog_customizer = NewTaskDialogCustomizer(self.gui, self.logic)
+
+    def _load_task_button_clicked(self):
+        save_dir = get_save_dir()
+        file_name = QFileDialog.getOpenFileName(self.gui.window,
+                                                "Choose task file", save_dir,
+                                                "Golem Task (*.gt)")
+        if os.path.exists(file_name):
+            self._load_task(file_name)
+
+    def _load_task(self, file_path):
+        try:
+            f = open(file_path, 'r')
+            definition = cPickle.loads(f.read())
+        except Exception as err:
+            definition = None
+            logger.error("Can't unpickle the file {}: {}".format(file_path, err))
+            QMessageBox().critical(None, "Error", "This is not a proper gt file: {}".format(err))
+        finally:
+            f.close()
+
+        if definition:
+            self._load_new_task_from_definition(definition)
+
+    def _start_task_button_clicked(self):
+        if self.current_task_highlighted is None:
+            return
+        self.logic.start_task(self.current_task_highlighted.definition.task_id)
+
+    def _add_task(self, task_id, status):
+        current_row_count = self.gui.ui.taskTableWidget.rowCount()
+        self.gui.ui.taskTableWidget.insertRow(current_row_count)
+
+        task_table_elem = TaskTableElem(task_id, status)
+
+        for col in range(0, 2):
+            self.gui.ui.taskTableWidget.setItem(current_row_count, col, task_table_elem.get_column_item(col))
+
+        self.gui.ui.taskTableWidget.setCellWidget(current_row_count, 2, task_table_elem.progressBarInBoxLayoutWidget)
+
+        self.gui.ui.taskTableWidget.setCurrentItem(self.gui.ui.taskTableWidget.item(current_row_count, 1))
+        self.update_task_additional_info(self.logic.get_task(task_id))
+
+    def _show_payments_clicked(self):
+        payments_window = PaymentsDialog(self.gui.window)
+        PaymentsDialogCustomizer(payments_window, self.logic)
+        payments_window.show()
+
+    def _show_configuration_dialog_clicked(self):
+        self.configuration_dialog = ConfigurationDialog(self.gui.window)
+        self.configuration_dialog_customizer = ConfigurationDialogCustomizer(self.configuration_dialog, self.logic)
+        self.configuration_dialog.show()
+
+    def _show_identity_dialog(self):
+        identity_dialog = IdentityDialog(self.gui.window)
+        identity_dialog_customizer = IdentityDialogCustomizer(identity_dialog, self.logic)
+        identity_dialog.show()
+
+    def _show_environments(self):
+        self.environments_dialog = EnvironmentsDialog(self.gui.window)
+
+        self.environments_dialog_customizer = EnvironmentsDialogCustomizer(self.environments_dialog, self.logic)
+        self.environments_dialog.show()
+
+    def _context_menu_requested(self, p):
+        self.__show_task_context_menu(p)
+
+    def _task_table_row_clicked(self, row, col):
+        if row < self.gui.ui.taskTableWidget.rowCount():
+            task_id = self.gui.ui.taskTableWidget.item(row, 0).text()
+            task_id = "{}".format(task_id)
+            t = self.logic.get_task(task_id)
+            self.update_task_additional_info(t)
+
+    def _task_table_row_double_clicked(self, m):
+        row = m.row()
+        task_id = "{}".format(self.gui.ui.taskTableWidget.item(row, 0).text())
+        self.show_details_dialog(task_id)
+
+    def __show_task_context_menu(self, p):
+
+        if self.gui.ui.taskTableWidget.itemAt(p) is None:
+            return
+        row = self.gui.ui.taskTableWidget.itemAt(p).row()
+
+        id_item = self.gui.ui.taskTableWidget.item(row, 0)
+        task_id = "{}".format(id_item.text())
+        gnr_task_state = self.logic.get_task(task_id)
+
+        menu = QMenu()
+        self.taskContextMenuCustomizer = TaskContextMenuCustomizer(menu, self.logic, gnr_task_state)
+        menu.popup(self.gui.ui.taskTableWidget.viewport().mapToGlobal(p))
+        menu.exec_()