--- conflicted
+++ resolved
@@ -34,8 +34,8 @@
 
         # find_node() without parameter
         node_session = peersession.PeerSession(conn=mock.MagicMock())
-        node_session.listen_port = random.randint(1, 2**16 - 1)
-        node_session.address = random.randint(1, 2**32 - 1)
+        node_session.listen_port = random.randint(1, 2 ** 16 - 1)
+        node_session.address = random.randint(1, 2 ** 32 - 1)
         node_session.node_name = 'approximately 16.8 million addresses'
         node_session.node_info = None
         self.service.peers = {
@@ -63,7 +63,7 @@
             node_name='Syndrom wstrząsu toksycznego',
             key=str(neighbour_node_key_id),
             prv_addr=randaddr(),
-            prv_port=random.randint(1, 2**16 - 1))
+            prv_port=random.randint(1, 2 ** 16 - 1))
         self.service.peer_keeper.neighbours = mock.MagicMock(
             return_value=[
                 neighbour_node,
@@ -79,7 +79,7 @@
 
     def test_add_to_peer_keeper(self):
         node = Node()
-        node.key = EllipticalKeysAuth(self.path, "TESTPRIV", "TESTPUB").key_id
+        node.key = EllipticalKeysAuth(self.path, "TESTPRIV").key_id
         m_test2 = mock.MagicMock()
         m_test3 = mock.MagicMock()
         self.service.peers["TEST3"] = m_test3
@@ -109,12 +109,7 @@
 
     def test_remove_old_peers(self):
         node = mock.MagicMock()
-<<<<<<< HEAD
-        node.key = EllipticalKeysAuth(self.path, "TESTPRIV",
-                                      "TESTPUB").key_id
-=======
-        node.key = EllipticalKeysAuth(self.path, "TESTPRIV").get_key_id()
->>>>>>> ffd2727d
+        node.key = EllipticalKeysAuth(self.path, "TESTPRIV").key_id
         node.key_id = node.key
 
         self.service.last_peers_request = time.time() + 10
@@ -135,22 +130,12 @@
         sa = SocketAddress('127.0.0.1', 11111)
 
         node = mock.MagicMock()
-<<<<<<< HEAD
-        node.key = EllipticalKeysAuth(self.path, "TESTPRIV",
-                                      "TESTPUB").key_id
-=======
-        node.key = EllipticalKeysAuth(self.path, "TESTPRIV").get_key_id()
->>>>>>> ffd2727d
+        node.key = EllipticalKeysAuth(self.path, "TESTPRIV").key_id
         node.key_id = node.key
         node.address = sa
 
         node2 = mock.MagicMock()
-<<<<<<< HEAD
-        node2.key = EllipticalKeysAuth(self.path, "TESTPRIV2",
-                                       "TESTPUB2").key_id
-=======
-        node2.key = EllipticalKeysAuth(self.path, "TESTPRIV2").get_key_id()
->>>>>>> ffd2727d
+        node2.key = EllipticalKeysAuth(self.path, "TESTPRIV2").key_id
         node2.key_id = node2.key
         node2.address = sa
 
@@ -174,12 +159,7 @@
         assert len(self.service.peers) == 2
 
     def test_add_known_peer(self):
-<<<<<<< HEAD
-        key_id = EllipticalKeysAuth(self.path, "TESTPRIV",
-                                    "TESTPUB").key_id
-=======
-        key_id = EllipticalKeysAuth(self.path, "TESTPRIV").get_key_id()
->>>>>>> ffd2727d
+        key_id = EllipticalKeysAuth(self.path, "TESTPRIV").key_id
         nominal_seeds = len(self.service.seeds)
 
         node = Node(
@@ -237,12 +217,7 @@
 
     def test_sync_free_peers(self):
         node = mock.MagicMock()
-<<<<<<< HEAD
-        node.key = EllipticalKeysAuth(self.path, "PRIVTEST",
-                                      "PUBTEST").key_id
-=======
-        node.key = EllipticalKeysAuth(self.path, "PRIVTEST").get_key_id()
->>>>>>> ffd2727d
+        node.key = EllipticalKeysAuth(self.path, "PRIVTEST").key_id
         node.key_id = node.key
         node.pub_addr = '127.0.0.1'
         node.pub_port = 10000
