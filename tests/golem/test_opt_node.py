from os import path
from unittest.mock import patch, Mock, ANY

from click.testing import CliRunner
from twisted.internet.defer import Deferred

import golem.argsparser as argsparser
from golem.appconfig import AppConfig
from golem.clientconfigdescriptor import ClientConfigDescriptor
from golem.testutils import TempDirFixture
from golem.tools.ci import ci_skip
from golem.tools.testwithdatabase import TestWithDatabase
from golemapp import start, Node


@ci_skip
@patch('twisted.internet.iocpreactor', create=True)
@patch('twisted.internet.kqreactor', create=True)
@patch('golem.core.common.config_logging')
class TestNode(TestWithDatabase):
    def setUp(self):
        super(TestNode, self).setUp()
        self.args = ['--datadir', self.path]

    def tearDown(self):
        super(TestNode, self).tearDown()

    @patch('twisted.internet.reactor', create=True)
    def test_should_help_message_be_printed_out(self, mock_reactor, *_):
        runner = CliRunner()
        return_value = runner.invoke(start, ['--help'], catch_exceptions=False)
        self.assertEqual(return_value.exit_code, 0)
        self.assertTrue(return_value.output.startswith('Usage'))

    @patch('twisted.internet.reactor', create=True)
    def test_wrong_option_should_fail(self, mock_reactor, *_):
        runner = CliRunner()
        return_value = runner.invoke(start, ['--blargh'],
                                     catch_exceptions=False)
        self.assertEqual(return_value.exit_code, 2)
        self.assertTrue(return_value.output.startswith('Error'))

    @patch('twisted.internet.reactor', create=True)
    @patch('golemapp.Node')
    def test_node_address_should_be_passed_to_node(self, mock_node, *_):
        node_address = '1.2.3.4'

        runner = CliRunner()
        args = self.args + ['--node-address', node_address]
        return_value = runner.invoke(start, args, catch_exceptions=False)
        self.assertEqual(return_value.exit_code, 0)

        self.assertEqual(len(mock_node.mock_calls), 2)
        init_call = mock_node.mock_calls[0]
        self.assertEqual(init_call[0], '')  # call name == '' for __init__ call
        init_call_args = init_call[1]
        init_call_kwargs = init_call[2]
        self.assertEqual(init_call_args, ())
        self.assertEqual(
            init_call_kwargs.get('config_desc').node_address,
            node_address,
        )

    @patch('golem.node.Client')
    def test_cfg_and_keys_should_be_passed_to_client(self, mock_client, *_):
        # given
        cfg = ClientConfigDescriptor()
        cfg.node_address = '1.2.3.4'
        keys_auth = object()

        # when
        node = Node(
            datadir=self.path,
            app_config=Mock(),
            config_desc=cfg)

        node._client_factory(keys_auth)

        # then
        mock_client.assert_called_with(datadir=self.path,
                                       app_config=ANY,
                                       config_desc=cfg,
                                       keys_auth=keys_auth,
                                       mainnet=False,
                                       geth_address=None,
                                       start_geth=False,
                                       start_geth_port=None,
                                       use_docker_manager=True,
                                       use_concent=False,
                                       use_monitor=False)
        self.assertEqual(
            cfg.node_address,
            mock_client.mock_calls[0][2]['config_desc'].node_address,
        )

    def test_invalid_node_address_should_fail(self, *_):
        runner = CliRunner()
        args = self.args + ['--node-address', '10.30.10.2555']
        return_value = runner.invoke(start, args, catch_exceptions=False)
        self.assertEqual(return_value.exit_code, 2)
        self.assertIn('Invalid value for "--node-address"', return_value.output)

    def test_missing_node_address_should_fail(self, *_):
        runner = CliRunner()
        return_value = runner.invoke(start, self.args + ['--node-address'])
        self.assertEqual(return_value.exit_code, 2)
        self.assertIn('Error: --node-address', return_value.output)

    @patch('twisted.internet.reactor', create=True)
    @patch('golemapp.Node')
    def test_geth_address_should_be_passed_to_node(self, mock_node, *_):
        geth_address = 'http://3.14.15.92:6535'

        runner = CliRunner()
        args = self.args + ['--geth-address', geth_address]
        return_value = runner.invoke(start, args, catch_exceptions=False)
        self.assertEqual(return_value.exit_code, 0)

        mock_node.assert_called_with(datadir=path.join(self.path, 'rinkeby'),
                                     app_config=ANY,
                                     config_desc=ANY,
                                     mainnet=False,
                                     geth_address=geth_address,
                                     peers=[],
                                     start_geth=False,
                                     start_geth_port=None,
                                     use_concent=False,
                                     use_monitor=True,
                                     password=None)

    @patch('golem.node.Client')
    def test_geth_address_should_be_passed_to_client(self, mock_client, *_):
        # given
        geth_address = 'http://3.14.15.92:6535'

        # when
        node = Node(
            datadir=self.path,
            app_config=Mock(),
            config_desc=Mock(),
            geth_address=geth_address)

        node._client_factory(None)

        # then
        mock_client.assert_called_with(datadir=self.path,
                                       app_config=ANY,
                                       config_desc=ANY,
                                       keys_auth=None,
                                       mainnet=False,
                                       geth_address=geth_address,
                                       start_geth=False,
                                       start_geth_port=None,
                                       use_docker_manager=True,
                                       use_concent=False,
                                       use_monitor=False)

    def test_geth_address_wo_http_should_fail(self, *_):
        runner = CliRunner()
        geth_addr = '3.14.15.92'
        args = self.args + ['--geth-address', geth_addr]
        return_value = runner.invoke(start, args, catch_exceptions=False)
        self.assertEqual(return_value.exit_code, 2)
        self.assertIn('Invalid value for "--geth-address"', return_value.output)
        self.assertIn('Address without http:// prefix', return_value.output)
        self.assertIn(geth_addr, return_value.output)

    def test_geth_address_w_wrong_prefix_should_fail(self, *_):
        runner = CliRunner()
        geth_addr = 'https://3.14.15.92'
        args = self.args + ['--geth-address', geth_addr]
        return_value = runner.invoke(start, args, catch_exceptions=False)
        self.assertEqual(return_value.exit_code, 2)
        self.assertIn('Invalid value for "--geth-address"', return_value.output)
        self.assertIn('Address without http:// prefix', return_value.output)
        self.assertIn(geth_addr, return_value.output)

    def test_geth_address_wo_port_should_fail(self, *_):
        runner = CliRunner()
        geth_addr = 'http://3.14.15.92'
        args = self.args + ['--geth-address', geth_addr]
        return_value = runner.invoke(start, args, catch_exceptions=False)
        self.assertEqual(return_value.exit_code, 2)
        self.assertIn('Invalid value for "--geth-address"', return_value.output)
        self.assertIn('Invalid network address specified', return_value.output)
        self.assertIn(geth_addr[len(geth_addr):], return_value.output)

    def test_geth_address_missing_should_fail(self, *_):
        runner = CliRunner()
        return_value = runner.invoke(start, self.args + ['--geth-address'])
        self.assertEqual(return_value.exit_code, 2)
        self.assertIn('Error: --geth-address', return_value.output)

    @patch('twisted.internet.reactor', create=True)
    @patch('golemapp.Node')
    def test_start_geth_should_be_passed_to_node(self, mock_node, *_):
        runner = CliRunner()
        args = self.args + ['--start-geth']
        return_value = runner.invoke(start, args, catch_exceptions=False)
        self.assertEqual(return_value.exit_code, 0)

        mock_node.assert_called_with(datadir=path.join(self.path, 'rinkeby'),
                                     app_config=ANY,
                                     config_desc=ANY,
                                     mainnet=False,
                                     geth_address=None,
                                     peers=[],
                                     start_geth=True,
                                     start_geth_port=None,
                                     use_concent=False,
                                     use_monitor=True,
                                     password=None)

    @patch('golem.node.Client')
    def test_start_geth_should_be_passed_to_client(self, mock_client, *_):
        # when
        node = Node(
            datadir=self.path,
            app_config=Mock(),
            config_desc=Mock(),
            start_geth=True)

        node._client_factory(None)

        # then
        mock_client.assert_called_with(datadir=self.path,
                                       app_config=ANY,
                                       config_desc=ANY,
                                       keys_auth=None,
                                       mainnet=False,
                                       geth_address=None,
                                       start_geth=True,
                                       start_geth_port=None,
                                       use_docker_manager=True,
                                       use_concent=False,
                                       use_monitor=False)

    @patch('golemapp.Node')
    def test_mainnet_should_be_passed_to_node(self, mock_node, *_):
        # given
        args = self.args + ['--mainnet']

        # when
        runner = CliRunner()
        return_value = runner.invoke(start, args)

        # then
        assert return_value.exit_code == 0
        mock_node.assert_called_with(datadir=path.join(self.path, 'mainnet'),
                                     app_config=ANY,
                                     config_desc=ANY,
                                     geth_address=None,
                                     peers=[],
                                     start_geth=False,
                                     start_geth_port=None,
                                     use_concent=False,
                                     use_monitor=True,
                                     password=None,
                                     mainnet=True)

    @patch('golem.node.Client')
    def test_mainnet_should_be_passed_to_client(self, mock_client, *_):
        # when
        node = Node(
            datadir=self.path,
            app_config=Mock(),
            config_desc=Mock(),
            mainnet=True)

        node._client_factory(None)

        # then
        mock_client.assert_called_with(datadir=self.path,
                                       app_config=ANY,
                                       config_desc=ANY,
                                       keys_auth=None,
                                       geth_address=None,
                                       start_geth=False,
                                       start_geth_port=None,
                                       use_docker_manager=True,
                                       use_concent=False,
                                       use_monitor=False,
                                       mainnet=True)

    def test_start_geth_port_wo_param_should_fail(self, *_):
        runner = CliRunner()
        return_value = runner.invoke(start, self.args + ['--start-geth-port'])
        self.assertEqual(return_value.exit_code, 2)
        self.assertIn('Error: --start-geth-port option requires an argument',
                      return_value.output)

    def test_start_geth_port_wo_start_geth_should_fail(self, *_):
        runner = CliRunner()
        args = self.args + ['--start-geth-port', 1]
        return_value = runner.invoke(start, args)
        self.assertEqual(return_value.exit_code, 2)
        self.assertIn('it makes sense only together with --start-geth',
                      return_value.output)

    @patch('twisted.internet.reactor', create=True)
    @patch('golemapp.Node')
    def test_start_geth_port_should_be_passed_to_node(self, mock_node, *_):
        port = 27182

        runner = CliRunner()
        args = self.args + ['--start-geth', '--start-geth-port', port]
        return_value = runner.invoke(start, args, catch_exceptions=False)
        self.assertEqual(return_value.exit_code, 0)

        mock_node.assert_called_with(datadir=path.join(self.path, 'rinkeby'),
                                     app_config=ANY,
                                     config_desc=ANY,
                                     mainnet=False,
                                     geth_address=None,
                                     peers=[],
                                     start_geth=True,
                                     start_geth_port=port,
                                     use_concent=False,
                                     use_monitor=True,
                                     password=None)

    @patch('golem.node.Client')
    def test_start_geth_port_should_be_passed_to_client(self, mock_client, *_):
        # given
        port = 27182

        # when
        node = Node(
            datadir=self.path,
            app_config=Mock(),
            config_desc=Mock(),
            start_geth=True,
            start_geth_port=port)

        node._client_factory(None)

        # then
        mock_client.assert_called_with(datadir=self.path,
                                       app_config=ANY,
                                       config_desc=ANY,
                                       keys_auth=None,
                                       mainnet=False,
                                       geth_address=None,
                                       start_geth=True,
                                       start_geth_port=port,
                                       use_docker_manager=True,
                                       use_concent=False,
                                       use_monitor=False)

    @patch('golemapp.Node')
    def test_single_peer(self, mock_node, *_):
        mock_node.return_value = mock_node
        addr1 = '10.30.10.216:40111'

        runner = CliRunner()
        return_value = runner.invoke(start, self.args + ['--peer', addr1],
                                     catch_exceptions=False)
        self.assertEqual(return_value.exit_code, 0)
        # TODO: check peer == [addr1]

    @patch('golemapp.Node')
    def test_many_peers(self, mock_node, *_):
        mock_node.return_value = mock_node
        addr1 = '10.30.10.216:40111'
        addr2 = '10.30.10.214:3333'

        runner = CliRunner()
        args = self.args + ['--peer', addr1, '--peer', addr2]
        return_value = runner.invoke(start, args, catch_exceptions=False)

        self.assertEqual(return_value.exit_code, 0)
        # TODO: check peer == [addr1, addr2]

    @patch('golemapp.Node')
    def test_bad_peer(self, *_):
        addr1 = '10.30.10.216:40111'
        runner = CliRunner()
        args = self.args + ['--peer', addr1, '--peer', 'bla']
        return_value = runner.invoke(start, args, catch_exceptions=False)
        self.assertEqual(return_value.exit_code, 2)
        self.assertTrue('Invalid peer address' in return_value.output)

    @patch('golemapp.Node')
    def test_peers(self, mock_node, *_):
        mock_node.return_value = mock_node
        runner = CliRunner()
        return_value = runner.invoke(
            start, self.args + [
                '--peer', '10.30.10.216:40111',
                '--peer', '[2001:db8:85a3:8d3:1319:8a2e:370:7348]:443',
                '--peer', '[::ffff:0:0:0]:96'
            ], catch_exceptions=False
        )
        self.assertEqual(return_value.exit_code, 0)
        # TODO: check peer == [addrs...]

    @patch('golemapp.Node')
    def test_rpc_address(self, *_):
        runner = CliRunner()

        ok_addresses = [
            ['--rpc-address', '10.30.10.216:61000'],
            ['--rpc-address', '[::ffff:0:0:0]:96'],
            ['--rpc-address', '[2001:db8:85a3:8d3:1319:8a2e:370:7348]:443']
        ]
        bad_addresses = [
            ['--rpc-address', '10.30.10.216:91000'],
            ['--rpc-address', '[::ffff:0:0:0]:96999']
        ]
        skip_addresses = [
            ['--rpc-address', '']
        ]

        for address in ok_addresses + skip_addresses:
            AppConfig._AppConfig__loaded_configs = set()
            return_value = runner.invoke(
                start, self.args + address,
                catch_exceptions=False
            )
            assert return_value.exit_code == 0

        for address in bad_addresses:
            AppConfig._AppConfig__loaded_configs = set()
            return_value = runner.invoke(
                start, self.args + address,
                catch_exceptions=False
            )
            assert return_value.exit_code != 0


def mock_async_run(req, success=None, error=None):
    deferred = Deferred()
    if success:
        deferred.addCallback(success)
    if error:
        deferred.addErrback(error)

    try:
        result = req.method(*req.args, **req.kwargs)
    except Exception as e:  # pylint: disable=broad-except
        deferred.errback(e)
    else:
        deferred.callback(result)

    return deferred


def done_deferred(*_):
    deferred = Deferred()
    deferred.callback(True)
    return deferred


def chain_function(_, fn, *args, **kwargs):
    result = fn(*args, **kwargs)
    deferred = Deferred()
    deferred.callback(result)
    return deferred


def set_keys_auth(obj):
    obj._keys_auth = Mock()


@patch('golem.node.Node._start_keys_auth', set_keys_auth)
@patch('golem.node.Node._start_docker')
@patch('golem.node.async_run', mock_async_run)
@patch('golem.node.chain_function', chain_function)
@patch('golem.node.threads.deferToThread', done_deferred)
@patch('golem.node.CrossbarRouter', Mock(_start_node=done_deferred))
@patch('golem.node.Session')
@patch('golem.node.gatherResults')
@patch('twisted.internet.reactor', create=True)
class TestOptNode(TempDirFixture):

    def setUp(self):
        super().setUp()
        self.node = None

    def tearDown(self):
        if self.node.client:
            self.node.client.quit()
        super().tearDown()

    def test_start_rpc_router(self, reactor, *_):
        # given
        config_desc = ClientConfigDescriptor()
        config_desc.rpc_address = '127.0.0.1'
        config_desc.rpc_port = 12345

        # when
        self.node = Node(datadir=self.path,
                         app_config=Mock(),
                         config_desc=config_desc,
                         use_docker_manager=False)

        self.node._setup_client = Mock()
        self.node.start()

        # then
        assert self.node.rpc_router
        assert self.node.rpc_router.start.called  # noqa pylint: disable=no-member
        assert reactor.addSystemEventTrigger.called
        assert reactor.addSystemEventTrigger.call_args[0] == (
            'before', 'shutdown', self.node.rpc_router.stop)

    @patch('golem.client.EthereumTransactionSystem')
    def test_start_creates_client(self, _ets, reactor, mock_gather_results, *_):
        # given
        config_descriptor = ClientConfigDescriptor()

        mock_gather_results.return_value = mock_gather_results
        mock_gather_results.addCallbacks.side_effect = \
            lambda callback, _: callback([])

        # when
        self.node = Node(datadir=self.path,
                         app_config=Mock(),
                         config_desc=config_descriptor,
                         use_docker_manager=False)
        self.node.start()

        # then
        assert self.node.client
        assert self.node.client.datadir == self.path
        assert self.node.client.config_desc == config_descriptor
        assert reactor.addSystemEventTrigger.call_count == 2
        assert reactor.addSystemEventTrigger.call_args_list[0][0] == (
            'before', 'shutdown', self.node.rpc_router.stop)
        assert reactor.addSystemEventTrigger.call_args_list[1][0] == (
            'before', 'shutdown', self.node.client.quit)

    @patch('golem.client.EthereumTransactionSystem')
    @patch('golem.node.Node._run')
    def test_start_creates_client_and_calls_run(
            self,
            mock_run,
            _ets,
            reactor,
            mock_gather_results,
            mock_session,
            *_):
        # given
        mock_gather_results.return_value = mock_gather_results
        mock_gather_results.addCallbacks.side_effect = \
            lambda callback, _: callback([Mock(), None])

        mock_session.return_value = mock_session
        mock_session.connect.return_value = mock_session
        mock_session.addCallbacks.side_effect = \
            lambda callback, _: callback(None)

        # when
        self.node = Node(datadir=self.path,
                         app_config=Mock(),
                         config_desc=(ClientConfigDescriptor()),
                         use_docker_manager=False)
        self.node.start()

        # then
        assert self.node.client
        assert self.node.rpc_session
        assert self.node.client.rpc_publisher
        assert self.node.client.rpc_publisher.session == self.node.rpc_session
        assert self.node.rpc_session.connect.called  # pylint: disable=no-member
        assert mock_run.called
        assert reactor.addSystemEventTrigger.call_count == 2

    def test_start_starts_client(
            self, reactor, mock_gather_results, mock_session, *_):

        # given
        mock_gather_results.return_value = mock_gather_results
        mock_gather_results.addCallbacks.side_effect = \
            lambda callback, _: callback([Mock(), None])

        mock_session.return_value = mock_session
        mock_session.connect.return_value = mock_session
        mock_session.addCallbacks.side_effect = \
            lambda callback, _: callback(None)

        parsed_peer = argsparser.parse_peer(
            None,
            None,
            ['10.0.0.10:40104'],
        )

        # when
        self.node = Node(datadir=self.path,
                         app_config=Mock(),
                         config_desc=ClientConfigDescriptor(),
                         peers=parsed_peer,
                         use_docker_manager=False)

        self.node._client_factory = Mock()
        self.node._setup_apps = Mock()

        self.node.start()

        # then
        assert self.node._setup_apps.called
        assert self.node.client.sync.called
        assert self.node.client.start.call_count == 1
        self.node.client.connect.assert_called_with(parsed_peer[0])
        assert reactor.addSystemEventTrigger.call_count == 2

<<<<<<< HEAD
    @patch('golem.node.Session')
    def test_start_session(self, *_):
=======
    def test_is_mainnet(self, *_):
>>>>>>> b1ace278
        self.node = Node(datadir=self.path,
                         app_config=Mock(),
                         config_desc=ClientConfigDescriptor(),
                         use_docker_manager=False)
<<<<<<< HEAD
        self.node.rpc_router = Mock()

        self.node._start_session()
        assert self.node.rpc_session.connect.called  # noqa # pylint: disable=no-member

    def test_start_session_failure(self, reactor, *_):
        self.node = Node(datadir=self.path,
                         app_config=Mock(),
                         config_desc=ClientConfigDescriptor(),
                         use_docker_manager=False)
        self.node.rpc_router = None

        assert self.node._start_session() is None
        reactor.callFromThread.assert_called_with(reactor.stop)

    def test_error(self, reactor, *_):
        import functools
        reactor.running = True

        self.node = Node(datadir=self.path,
                         app_config=Mock(),
                         config_desc=ClientConfigDescriptor(),
                         use_docker_manager=False)

        error = self.node._error('any')
        assert not reactor.callFromThread.called
        assert isinstance(self.node._error('any'), functools.partial)

        error_result = error('error message')
        assert reactor.callFromThread.called
        assert error_result is None
=======
        assert not self.node.is_mainnet()
>>>>>>> b1ace278
<|MERGE_RESOLUTION|>--- conflicted
+++ resolved
@@ -604,17 +604,20 @@
         self.node.client.connect.assert_called_with(parsed_peer[0])
         assert reactor.addSystemEventTrigger.call_count == 2
 
-<<<<<<< HEAD
+    def test_is_mainnet(self, *_):
+        self.node = Node(datadir=self.path,
+                         app_config=Mock(),
+                         config_desc=ClientConfigDescriptor(),
+                         use_docker_manager=False)
+        assert not self.node.is_mainnet()
+
     @patch('golem.node.Session')
     def test_start_session(self, *_):
-=======
-    def test_is_mainnet(self, *_):
->>>>>>> b1ace278
         self.node = Node(datadir=self.path,
                          app_config=Mock(),
                          config_desc=ClientConfigDescriptor(),
                          use_docker_manager=False)
-<<<<<<< HEAD
+
         self.node.rpc_router = Mock()
 
         self.node._start_session()
@@ -645,7 +648,4 @@
 
         error_result = error('error message')
         assert reactor.callFromThread.called
-        assert error_result is None
-=======
-        assert not self.node.is_mainnet()
->>>>>>> b1ace278
+        assert error_result is None