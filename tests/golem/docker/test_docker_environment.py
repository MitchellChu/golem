from enforce.exceptions import RuntimeTypeError

from apps.blender.blenderenvironment import BlenderEnvironment
from golem.docker.environment import DockerEnvironment
from golem.docker.image import DockerImage
from golem.tools.ci import ci_skip

from .test_docker_image import DockerTestCase

class DockerEnvironmentMock(DockerEnvironment):
    DOCKER_IMAGE = ""
    DOCKER_TAG = ""
    ENV_ID = ""
    APP_DIR = ""
    SCRIPT_NAME = ""
    SHORT_DESCRIPTION = ""


@ci_skip
class TestDockerEnvironment(DockerTestCase):
    def test_docker_environment(self):
        with self.assertRaises(TypeError):
            DockerEnvironment(None)
<<<<<<< HEAD
        de = DockerEnvironment([DockerImage("golemfactory/blender", tag="1.3")])
        self.assertTrue(de.check_support())
=======

        with self.assertRaises(RuntimeTypeError):
            DockerEnvironmentMock(additional_images=["aaa"])

        de = DockerEnvironmentMock(additional_images=[DockerImage("golemfactory/blender", tag="1.3")])
        self.assertTrue(de.supported())
>>>>>>> 0ebce8a0
        self.assertTrue(
            de.description().startswith('Default environment for generic tasks without any additional requirements.'))
        self.assertTrue(de.check_docker_images())

    def test_blender_docker_env(self):
        env = BlenderEnvironment()
        self.assertTrue(all(isinstance(img, DockerImage)
                            for img in env.docker_images))

        image_available = any(img.is_available() for img in env.docker_images)
        self.assertEqual(image_available, env.check_support().is_ok())<|MERGE_RESOLUTION|>--- conflicted
+++ resolved
@@ -21,17 +21,13 @@
     def test_docker_environment(self):
         with self.assertRaises(TypeError):
             DockerEnvironment(None)
-<<<<<<< HEAD
-        de = DockerEnvironment([DockerImage("golemfactory/blender", tag="1.3")])
-        self.assertTrue(de.check_support())
-=======
 
         with self.assertRaises(RuntimeTypeError):
             DockerEnvironmentMock(additional_images=["aaa"])
 
-        de = DockerEnvironmentMock(additional_images=[DockerImage("golemfactory/blender", tag="1.3")])
-        self.assertTrue(de.supported())
->>>>>>> 0ebce8a0
+        de = DockerEnvironmentMock(additional_images=[
+            DockerImage("golemfactory/blender", tag="1.3")])
+        self.assertTrue(de.check_support())
         self.assertTrue(
             de.description().startswith('Default environment for generic tasks without any additional requirements.'))
         self.assertTrue(de.check_docker_images())
