--- conflicted
+++ resolved
@@ -92,15 +92,10 @@
         path = kwargs['filepath']
         peers, size, timeout = None, None, None
 
-<<<<<<< HEAD
-        if client_options and isinstance(client_options.options, dict):
-            peers = client_options.options.get('peers')
-=======
         if client_options:
             size = client_options.get(cls.CLIENT_ID, cls.VERSION, 'size')
             if size:
                 timeout = timeout_from_size(size) if size else None
->>>>>>> f758b9c5
 
             filtered = client_options.filtered(cls.CLIENT_ID, cls.VERSION)
             if filtered:
