--- conflicted
+++ resolved
@@ -1,415 +1,405 @@
-import logging
-import multiprocessing
-import subprocess
-from PyQt4 import QtCore
-
-from PyQt4.QtGui import QMessageBox, QPalette
-
-from gnr.benchmarks.blender.blenderbenchmark import BlenderBenchmark
-from gnr.benchmarks.luxrender.luxbenchmark import LuxBenchmark
-from gnr.customizers.customizer import Customizer
-from golem.clientconfigdescriptor import ClientConfigDescriptor
-from golem.core.common import ETH
-from golem.core.fileshelper import get_dir_size
-from golem.transactions.ethereum.ethereumpaymentskeeper import EthereumAddress
-from memoryhelper import resource_size_to_display, translate_resource_index, dir_size_to_display
-
-logger = logging.getLogger("gnr.gui")
-
-
-class ConfigurationDialogCustomizer(Customizer):
-    """ Customizer for gui with all golem configuration option that can be changed by user
-    """
-
-    SHOW_ADVANCE_BUTTON_MESSAGES = ["Show more", "Hide"]
-    SHOW_DISK_USAGE_BUTTON_MESSAGES = ["Show disk usage", "Hide"]
-
-    def __init__(self, gui, logic):
-        Customizer.__init__(self, gui, logic)
-        self.docker_config_changed = False
-
-    def load_data(self):
-<<<<<<< HEAD
-        config_desc = self.logic.get_config()
-        self.__load_basic_config(config_desc)
-        self.__load_advance_config(config_desc)
-        self.__load_resource_config()
-        self.__load_payment_config(config_desc)
-        self.docker_config_changed = False
-
-=======
-        def load(config_desc):
-            self.__load_basic_config(config_desc)
-            self.__load_advance_config(config_desc)
-            self.__load_resource_config()
-            self.__load_payment_config(config_desc)
-
-        self.logic.get_config().addCallback(load)
->>>>>>> 590be7ac
-
-    @staticmethod
-    def du(path):
-        """ Imitates bash "du -h <path>" command behaviour. Returns the estiamted size of this directory
-        :param str path: path to directory which size should be measured
-        :return str: directory size in human readeable format (eg. 1 Mb) or "-1" if an error occurs.
-        """
-        try:
-            size = int(subprocess.check_output(['du', '-sb', path]).split()[0])
-        except (OSError, subprocess.CalledProcessError):
-            try:
-                size = int(get_dir_size(path))
-            except OSError as err:
-                logger.info("Can't open dir {}: {}".format(path, str(err)))
-                return "-1"
-        human_readable_size, idx = dir_size_to_display(size)
-        return "{} {}".format(human_readable_size, translate_resource_index(idx))
-
-    def _setup_connections(self):
-        self.gui.ui.recountButton.clicked.connect(self.__recount_performance)
-        self.gui.ui.recountLuxButton.clicked.connect(self.__run_lux_benchmark_button_clicked)
-        self.gui.ui.recountBlenderButton.clicked.connect(self.__run_blender_benchmark_button_clicked)
-        self.gui.ui.settingsOkButton.clicked.connect(self.__change_config)
-        self.gui.ui.settingsCancelButton.clicked.connect(lambda: self.load_data())
-
-        QtCore.QObject.connect(self.gui.ui.numCoresSlider, QtCore.SIGNAL("valueChanged(const int)"),
-                               self.__recount_performance)
-        QtCore.QObject.connect(self.gui.ui.numCoresSlider, QtCore.SIGNAL("valueChanged(const int)"),
-                               self.__docker_config_changed)
-        QtCore.QObject.connect(self.gui.ui.numCoresSlider, QtCore.SIGNAL("valueChanged(const int)"),
-                               self.__docker_config_changed)      
-        
-        QtCore.QObject.connect(self.gui.ui.maxMemoryUsageComboBox, QtCore.SIGNAL("currentIndexChanged(QString)"),
-                               self.__docker_config_changed)
-        QtCore.QObject.connect(self.gui.ui.maxMemoryUsageSpinBox, QtCore.SIGNAL("valueChanged(const int)"),
-                               self.__docker_config_changed)
-        
-
-        self.gui.ui.showDiskButton.clicked.connect(self.__show_disk_button_clicked)
-        self.gui.ui.removeComputingButton.clicked.connect(self.__remove_from_computing)
-        self.gui.ui.removeReceivedButton.clicked.connect(self.__remove_from_received)
-        self.gui.ui.refreshComputingButton.clicked.connect(self.__refresh_disk_computed)
-        self.gui.ui.refreshReceivedButton.clicked.connect(self.__refresh_disk_received)
-
-        QtCore.QObject.connect(self.gui.ui.requestingTrustSlider, QtCore.SIGNAL("valueChanged(const int)"),
-                               self.__requesting_trust_slider_changed)
-        QtCore.QObject.connect(self.gui.ui.computingTrustSlider, QtCore.SIGNAL("valueChanged(const int)"),
-                               self.__computing_trust_slider_changed)
-        QtCore.QObject.connect(self.gui.ui.requestingTrustLineEdit, QtCore.SIGNAL("textEdited(const QString)"),
-                               self.__requesting_trust_edited)
-        QtCore.QObject.connect(self.gui.ui.computingTrustLineEdit, QtCore.SIGNAL("textEdited(const QString)"),
-                               self.__computing_trust_edited)
-        QtCore.QObject.connect(self.gui.ui.ethAccountLineEdit, QtCore.SIGNAL("textChanged(QString)"),
-                               self.__check_eth_account)
-
-        self.gui.ui.showAdvanceButton.clicked.connect(self.__show_advance_clicked)
-
-    def __docker_config_changed(self):
-        self.docker_config_changed = True
-        
-
-    def __load_basic_config(self, config_desc):
-        self.gui.ui.hostAddressLineEdit.setText(u"{}".format(config_desc.seed_host))
-        self.gui.ui.hostIPLineEdit.setText(u"{}".format(config_desc.seed_port))
-        self.gui.ui.performanceLabel.setText(u"{}".format(config_desc.estimated_performance))
-        self.gui.ui.luxPerformanceLabel.setText(u"{}".format(config_desc.estimated_lux_performance))
-        self.gui.ui.blenderPerformanceLabel.setText(u"{}".format(config_desc.estimated_blender_performance))
-        self.gui.ui.useIp6CheckBox.setChecked(config_desc.use_ipv6)
-        self.gui.ui.nodeNameLineEdit.setText(u"{}".format(config_desc.node_name))
-
-        self.__load_num_cores(config_desc)
-        self.__load_memory_config(config_desc)
-        self.__load_trust_config(config_desc)
-
-    def __load_num_cores(self, config_desc):
-        max_num_cores = multiprocessing.cpu_count()
-        self.gui.ui.numCoresSlider.setMaximum(max_num_cores)
-        self.gui.ui.coresMaxLabel.setText(u"{}".format(max_num_cores))
-
-        try:
-            num_cores = int(config_desc.num_cores)
-        except (ValueError, AttributeError, TypeError) as err:
-            num_cores = 1
-            logger.error("Wrong value for number of cores: {}".format(err))
-        self.gui.ui.numCoresSlider.setValue(num_cores)
-
-    def __load_memory_config(self, config_desc):
-        mem_tab = ["kB", "MB", "GB"]
-        self.gui.ui.maxResourceSizeComboBox.addItems(mem_tab)
-        self.gui.ui.maxMemoryUsageComboBox.addItems(mem_tab)
-        try:
-            max_resource_size = long(config_desc.max_resource_size)
-        except (ValueError, AttributeError, TypeError) as err:
-            max_resource_size = 250 * 1024
-            logger.error("Wrong value for maximum resource size: {}".format(err))
-
-        try:
-            max_memory_size = long(config_desc.max_memory_size)
-        except (ValueError, AttributeError, TypeError) as err:
-            max_memory_size = 250 * 1024
-            logger.error("Wrong value for maximum memory usage: {}".format(err))
-
-        max_resource_size, index = resource_size_to_display(max_resource_size)
-        self.gui.ui.maxResourceSizeComboBox.setCurrentIndex(index)
-        self.gui.ui.maxResourceSizeSpinBox.setValue(max_resource_size)
-
-        max_memory_size, index = resource_size_to_display(max_memory_size)
-        self.gui.ui.maxMemoryUsageComboBox.setCurrentIndex(index)
-        self.gui.ui.maxMemoryUsageSpinBox.setValue(max_memory_size)
-
-    def __run_lux_benchmark_button_clicked(self):
-        self.logic.run_benchmark(LuxBenchmark(), self.gui.ui.luxPerformanceLabel)
-
-    def __run_blender_benchmark_button_clicked(self):
-        self.logic.run_benchmark(BlenderBenchmark(), self.gui.ui.blenderPerformanceLabel)
-
-    def __load_trust_config(self, config_desc):
-        self.__load_trust(config_desc.computing_trust, self.gui.ui.computingTrustLineEdit,
-                          self.gui.ui.computingTrustSlider)
-        self.__load_trust(config_desc.requesting_trust, self.gui.ui.requestingTrustLineEdit,
-                          self.gui.ui.requestingTrustSlider)
-
-    def __load_trust(self, value, line_edit, slider):
-        try:
-            trust = max(min(int(round(value * 100)), 100), -100)
-        except TypeError:
-            logger.error("Wrong configuration trust value {}".format(value))
-            trust = -100
-        line_edit.setText("{}".format(trust))
-        slider.setValue(trust)
-
-    def __load_advance_config(self, config_desc):
-        self.gui.ui.advanceSettingsWidget.hide()
-        self.gui.ui.showAdvanceButton.setText(ConfigurationDialogCustomizer.SHOW_ADVANCE_BUTTON_MESSAGES[0])
-
-        self.gui.ui.optimalPeerNumLineEdit.setText(u"{}".format(config_desc.opt_peer_num))
-        self.__load_checkbox_param(config_desc.use_waiting_for_task_timeout,
-                                   self.gui.ui.useWaitingForTaskTimeoutCheckBox, 'waiting for task timeout')
-        self.gui.ui.waitingForTaskTimeoutLineEdit.setText(u"{}".format(config_desc.waiting_for_task_timeout))
-
-        self.__load_checkbox_param(config_desc.send_pings, self.gui.ui.sendPingsCheckBox, 'send pings''')
-        self.gui.ui.sendPingsLineEdit.setText(u"{}".format(config_desc.pings_interval))
-
-        self.gui.ui.gettingPeersLineEdit.setText(u"{}".format(config_desc.getting_peers_interval))
-        self.gui.ui.gettingTasksIntervalLineEdit.setText(u"{}".format(config_desc.getting_tasks_interval))
-        self.gui.ui.maxSendingDelayLineEdit.setText(u"{}".format(config_desc.max_results_sending_delay))
-
-        self.gui.ui.p2pSessionTimeoutLineEdit.setText(u"{}".format(config_desc.p2p_session_timeout))
-        self.gui.ui.taskSessionTimeoutLineEdit.setText(u"{}".format(config_desc.task_session_timeout))
-        self.__load_checkbox_param(not config_desc.accept_tasks, self.gui.ui.dontAcceptTasksCheckBox,
-                                   "don't accept tasks")
-
-    @staticmethod
-    def __load_checkbox_param(param, check_box, param_name=''):
-        try:
-            param = int(param)
-            if param == 0:
-                checked = False
-            else:
-                checked = True
-        except ValueError:
-            checked = True
-            logger.error("Wrong configuration parameter {}: {}".format(param_name, param))
-        check_box.setChecked(checked)
-
-    def __load_payment_config(self, config_desc):
-        self.gui.ui.ethAccountLineEdit.setText(u"{}".format(config_desc.eth_account))
-        self.__check_eth_account()
-        min_price = config_desc.min_price * ETH
-        max_price = config_desc.max_price * ETH
-        self.gui.ui.minPriceLineEdit.setText(u"{:.6f}".format(min_price))
-        self.gui.ui.maxPriceLineEdit.setText(u"{:.6f}".format(max_price))
-
-    def __load_resource_config(self):
-        self.gui.ui.diskWidget.hide()
-        self.gui.ui.showDiskButton.setText(self.SHOW_DISK_USAGE_BUTTON_MESSAGES[0])
-        self.__refresh_disk_computed()
-        self.__refresh_disk_received()
-
-    def __refresh_disk_received(self):
-        def change(res_dirs):
-            self.gui.ui.receivedResSize.setText(self.du(res_dirs['received']))
-        self.logic.get_res_dirs().addCallback(change)
-
-    def __refresh_disk_computed(self):
-        def change(res_dirs):
-            self.gui.ui.computingResSize.setText(self.du(res_dirs['computing']))
-        self.logic.get_res_dirs().addCallback(change)
-
-    def __remove_from_computing(self):
-        reply = QMessageBox.question(self.gui.window, 'Golem Message',
-                                     "Are you sure you want to remove all computed files?",
-                                     QMessageBox.Yes | QMessageBox.No, defaultButton=QMessageBox.No)
-        if reply == QMessageBox.Yes:
-            self.logic.remove_computed_files()
-            self.__load_resource_config()
-        else:
-            pass
-
-    def __remove_from_distributed(self):
-        reply = QMessageBox.question(self.gui.window, 'Golem Message',
-                                     "Are you sure you want to remove all distributed resources?",
-                                     QMessageBox.Yes | QMessageBox.No, defaultButton=QMessageBox.No)
-        if reply == QMessageBox.Yes:
-            self.logic.remove_distributed_files()
-            self.__load_resource_config()
-        else:
-            pass
-
-    def __remove_from_received(self):
-        reply = QMessageBox.question(self.gui.window, 'Golem Message',
-                                     "Are you sure you want to remove all received task results?",
-                                     QMessageBox.Yes | QMessageBox.No, defaultButton=QMessageBox.No)
-        if reply == QMessageBox.Yes:
-            self.logic.remove_received_files()
-            self.__load_resource_config()
-        else:
-            pass
-
-    def __count_resource_size(self, size, index):
-        if index == 1:
-            size *= 1024
-        if index == 2:
-            size *= 1024 * 1024
-        return size
-
-    def __computing_trust_slider_changed(self):
-        self.gui.ui.computingTrustLineEdit.setText("{}".format(self.gui.ui.computingTrustSlider.value()))
-
-    def __requesting_trust_slider_changed(self):
-        self.gui.ui.requestingTrustLineEdit.setText("{}".format(self.gui.ui.requestingTrustSlider.value()))
-
-    def __computing_trust_edited(self):
-        try:
-            trust = int(self.gui.ui.computingTrustLineEdit.text())
-            self.gui.ui.computingTrustSlider.setValue(trust)
-        except ValueError:
-            return
-
-    def __requesting_trust_edited(self):
-        try:
-            trust = int(self.gui.ui.requestingTrustLineEdit.text())
-            self.gui.ui.requestingTrustSlider.setValue(trust)
-        except ValueError:
-            return
-        
-
-    def __change_config(self):
-        cfg_desc = ClientConfigDescriptor()
-        
-        self.__read_basic_config(cfg_desc)
-        self.__read_advance_config(cfg_desc)
-        self.__read_payment_config(cfg_desc)
-        self.logic.change_config(cfg_desc, run_benchmarks=self.docker_config_changed)
-        if self.docker_config_changed:
-            self.load_data()
-        
-
-
-    def __read_basic_config(self, cfg_desc):
-        cfg_desc.seed_host = u"{}".format(self.gui.ui.hostAddressLineEdit.text())
-        try:
-            cfg_desc.seed_port = int(self.gui.ui.hostIPLineEdit.text())
-        except ValueError:
-            cfg_desc.seed_port = u"{}".format(self.gui.ui.hostIPLineEdit.text())
-
-        cfg_desc.num_cores = u"{}".format(self.gui.ui.numCoresSlider.value())
-        cfg_desc.estimated_performance = u"{}".format(self.gui.ui.performanceLabel.text())
-        cfg_desc.estimated_lux_performance = u"{}".format(self.gui.ui.luxPerformanceLabel.text())
-        cfg_desc.estimated_blender_performance = u"{}".format(self.gui.ui.blenderPerformanceLabel.text())
-        max_resource_size = int(self.gui.ui.maxResourceSizeSpinBox.value())
-        index = self.gui.ui.maxResourceSizeComboBox.currentIndex()
-        cfg_desc.max_resource_size = u"{}".format(self.__count_resource_size(max_resource_size, index))
-        max_memory_size = int(self.gui.ui.maxMemoryUsageSpinBox.value())
-        index = self.gui.ui.maxMemoryUsageComboBox.currentIndex()
-        cfg_desc.max_memory_size = u"{}".format(self.__count_resource_size(max_memory_size, index))
-        self.__read_trust_config(cfg_desc)
-        cfg_desc.use_ipv6 = int(self.gui.ui.useIp6CheckBox.isChecked())
-        cfg_desc.node_name = u"{}".format(self.gui.ui.nodeNameLineEdit.text())
-        if not cfg_desc.node_name:
-            self.show_error_window("Empty node name")
-
-    def __read_advance_config(self, cfg_desc):
-        cfg_desc.opt_peer_num = u"{}".format(self.gui.ui.optimalPeerNumLineEdit.text())
-        cfg_desc.use_waiting_for_task_timeout = int(self.gui.ui.useWaitingForTaskTimeoutCheckBox.isChecked())
-        cfg_desc.waiting_for_task_timeout = u"{}".format(self.gui.ui.waitingForTaskTimeoutLineEdit.text())
-        cfg_desc.p2p_session_timeout = u"{}".format(self.gui.ui.p2pSessionTimeoutLineEdit.text())
-        cfg_desc.task_session_timeout = u"{}".format(self.gui.ui.taskSessionTimeoutLineEdit.text())
-        cfg_desc.send_pings = int(self.gui.ui.sendPingsCheckBox.isChecked())
-        cfg_desc.pings_interval = u"{}".format(self.gui.ui.sendPingsLineEdit.text())
-        cfg_desc.getting_peers_interval = u"{}".format(self.gui.ui.gettingPeersLineEdit.text())
-        cfg_desc.getting_tasks_interval = u"{}".format(self.gui.ui.gettingTasksIntervalLineEdit.text())
-        cfg_desc.max_results_sending_delay = u"{}".format(self.gui.ui.maxSendingDelayLineEdit.text())
-        cfg_desc.accept_tasks = int(not self.gui.ui.dontAcceptTasksCheckBox.isChecked())
-
-    def __read_trust_config(self, cfg_desc):
-        requesting_trust = self.__read_trust(self.gui.ui.requestingTrustLineEdit, self.gui.ui.requestingTrustSlider)
-        computing_trust = self.__read_trust(self.gui.ui.computingTrustLineEdit, self.gui.ui.computingTrustSlider)
-        cfg_desc.requesting_trust = self.__trust_to_config_trust(requesting_trust)
-        cfg_desc.computing_trust = self.__trust_to_config_trust(computing_trust)
-
-    def __trust_to_config_trust(self, trust):
-        try:
-            trust = max(min(float(trust) / 100.0, 1.0), -1.0)
-        except ValueError:
-            logger.error("Wrong trust value {}".format(trust))
-            trust = -1
-        return trust
-
-    def __read_trust(self, line_edit, slider):
-        try:
-            trust = int(line_edit.text())
-        except ValueError:
-            logger.info("Wrong trust value {}".format(line_edit.text()))
-            trust = slider.value()
-        return trust
-
-    def __recount_performance(self):
-        try:
-            num_cores = int(self.gui.ui.numCoresSlider.value())
-        except ValueError:
-            num_cores = 1
-        self.gui.ui.performanceLabel.setText(str(self.logic.recount_performance(num_cores)))
-
-    def __read_payment_config(self, cfg_desc):
-        cfg_desc.eth_account = u"{}".format(self.gui.ui.ethAccountLineEdit.text())
-        try:
-            min_price = float(self.gui.ui.minPriceLineEdit.text())
-            cfg_desc.min_price = int(min_price / ETH)
-        except ValueError as err:
-            logger.warning("Wrong min price value: {}".format(err))
-        try:
-            max_price = float(self.gui.ui.maxPriceLineEdit.text())
-            cfg_desc.max_price = int(max_price / ETH)
-        except ValueError as err:
-            logger.warning("Wrong max price value: {}".format(err))
-        self.__check_eth_account()
-
-    def __set_account_error(self):
-        palette = QPalette()
-        palette.setColor(QPalette.Foreground, QtCore.Qt.red)
-        self.gui.ui.accountStatusLabel.setPalette(palette)
-        self.gui.ui.accountStatusLabel.setText("Wrong")
-
-    def __set_account_ok(self):
-        palette = QPalette()
-        palette.setColor(QPalette.Foreground, QtCore.Qt.darkGreen)
-        self.gui.ui.accountStatusLabel.setPalette(palette)
-        self.gui.ui.accountStatusLabel.setText("OK")
-
-    def __check_eth_account(self):
-        text = self.gui.ui.ethAccountLineEdit.text()
-        if EthereumAddress(text):
-            self.__set_account_ok()
-        else:
-            self.__set_account_error()
-            logger.warning("Wrong ethereum address: {}".format(text))
-
-    def __show_advance_clicked(self):
-        self.gui.ui.advanceSettingsWidget.setVisible(not self.gui.ui.advanceSettingsWidget.isVisible())
-        self.gui.ui.showAdvanceButton.setText(
-            self.SHOW_ADVANCE_BUTTON_MESSAGES[self.gui.ui.advanceSettingsWidget.isVisible()])
-
-    def __show_disk_button_clicked(self):
-        self.gui.ui.diskWidget.setVisible(not self.gui.ui.diskWidget.isVisible())
-        self.gui.ui.showDiskButton.setText(
-            self.SHOW_ADVANCE_BUTTON_MESSAGES[self.gui.ui.diskWidget.isVisible()])
+import logging
+import multiprocessing
+import subprocess
+from PyQt4 import QtCore
+
+from PyQt4.QtGui import QMessageBox, QPalette
+
+from gnr.benchmarks.blender.blenderbenchmark import BlenderBenchmark
+from gnr.benchmarks.luxrender.luxbenchmark import LuxBenchmark
+from gnr.customizers.customizer import Customizer
+from golem.clientconfigdescriptor import ClientConfigDescriptor
+from golem.core.common import ETH
+from golem.core.fileshelper import get_dir_size
+from golem.transactions.ethereum.ethereumpaymentskeeper import EthereumAddress
+from memoryhelper import resource_size_to_display, translate_resource_index, dir_size_to_display
+
+logger = logging.getLogger("gnr.gui")
+
+
+class ConfigurationDialogCustomizer(Customizer):
+    """ Customizer for gui with all golem configuration option that can be changed by user
+    """
+
+    SHOW_ADVANCE_BUTTON_MESSAGES = ["Show more", "Hide"]
+    SHOW_DISK_USAGE_BUTTON_MESSAGES = ["Show disk usage", "Hide"]
+
+    def __init__(self, gui, logic):
+        Customizer.__init__(self, gui, logic)
+
+    def load_data(self):
+        def load(config_desc):
+            self.__load_basic_config(config_desc)
+            self.__load_advance_config(config_desc)
+            self.__load_resource_config()
+            self.__load_payment_config(config_desc)
+            self.docker_config_changed = False
+
+        self.logic.get_config().addCallback(load)
+
+    @staticmethod
+    def du(path):
+        """ Imitates bash "du -h <path>" command behaviour. Returns the estiamted size of this directory
+        :param str path: path to directory which size should be measured
+        :return str: directory size in human readeable format (eg. 1 Mb) or "-1" if an error occurs.
+        """
+        try:
+            size = int(subprocess.check_output(['du', '-sb', path]).split()[0])
+        except (OSError, subprocess.CalledProcessError):
+            try:
+                size = int(get_dir_size(path))
+            except OSError as err:
+                logger.info("Can't open dir {}: {}".format(path, str(err)))
+                return "-1"
+        human_readable_size, idx = dir_size_to_display(size)
+        return "{} {}".format(human_readable_size, translate_resource_index(idx))
+
+    def _setup_connections(self):
+        self.gui.ui.recountButton.clicked.connect(self.__recount_performance)
+        self.gui.ui.recountLuxButton.clicked.connect(self.__run_lux_benchmark_button_clicked)
+        self.gui.ui.recountBlenderButton.clicked.connect(self.__run_blender_benchmark_button_clicked)
+        self.gui.ui.settingsOkButton.clicked.connect(self.__change_config)
+        self.gui.ui.settingsCancelButton.clicked.connect(lambda: self.load_data())
+
+        QtCore.QObject.connect(self.gui.ui.numCoresSlider, QtCore.SIGNAL("valueChanged(const int)"),
+                               self.__recount_performance)
+        QtCore.QObject.connect(self.gui.ui.numCoresSlider, QtCore.SIGNAL("valueChanged(const int)"),
+                               self.__docker_config_changed)
+        QtCore.QObject.connect(self.gui.ui.numCoresSlider, QtCore.SIGNAL("valueChanged(const int)"),
+                               self.__docker_config_changed)      
+        
+        QtCore.QObject.connect(self.gui.ui.maxMemoryUsageComboBox, QtCore.SIGNAL("currentIndexChanged(QString)"),
+                               self.__docker_config_changed)
+        QtCore.QObject.connect(self.gui.ui.maxMemoryUsageSpinBox, QtCore.SIGNAL("valueChanged(const int)"),
+                               self.__docker_config_changed)
+        
+
+        self.gui.ui.showDiskButton.clicked.connect(self.__show_disk_button_clicked)
+        self.gui.ui.removeComputingButton.clicked.connect(self.__remove_from_computing)
+        self.gui.ui.removeReceivedButton.clicked.connect(self.__remove_from_received)
+        self.gui.ui.refreshComputingButton.clicked.connect(self.__refresh_disk_computed)
+        self.gui.ui.refreshReceivedButton.clicked.connect(self.__refresh_disk_received)
+
+        QtCore.QObject.connect(self.gui.ui.requestingTrustSlider, QtCore.SIGNAL("valueChanged(const int)"),
+                               self.__requesting_trust_slider_changed)
+        QtCore.QObject.connect(self.gui.ui.computingTrustSlider, QtCore.SIGNAL("valueChanged(const int)"),
+                               self.__computing_trust_slider_changed)
+        QtCore.QObject.connect(self.gui.ui.requestingTrustLineEdit, QtCore.SIGNAL("textEdited(const QString)"),
+                               self.__requesting_trust_edited)
+        QtCore.QObject.connect(self.gui.ui.computingTrustLineEdit, QtCore.SIGNAL("textEdited(const QString)"),
+                               self.__computing_trust_edited)
+        QtCore.QObject.connect(self.gui.ui.ethAccountLineEdit, QtCore.SIGNAL("textChanged(QString)"),
+                               self.__check_eth_account)
+
+        self.gui.ui.showAdvanceButton.clicked.connect(self.__show_advance_clicked)
+
+    def __docker_config_changed(self):
+        self.docker_config_changed = True
+        
+
+    def __load_basic_config(self, config_desc):
+        self.gui.ui.hostAddressLineEdit.setText(u"{}".format(config_desc.seed_host))
+        self.gui.ui.hostIPLineEdit.setText(u"{}".format(config_desc.seed_port))
+        self.gui.ui.performanceLabel.setText(u"{}".format(config_desc.estimated_performance))
+        self.gui.ui.luxPerformanceLabel.setText(u"{}".format(config_desc.estimated_lux_performance))
+        self.gui.ui.blenderPerformanceLabel.setText(u"{}".format(config_desc.estimated_blender_performance))
+        self.gui.ui.useIp6CheckBox.setChecked(config_desc.use_ipv6)
+        self.gui.ui.nodeNameLineEdit.setText(u"{}".format(config_desc.node_name))
+
+        self.__load_num_cores(config_desc)
+        self.__load_memory_config(config_desc)
+        self.__load_trust_config(config_desc)
+
+    def __load_num_cores(self, config_desc):
+        max_num_cores = multiprocessing.cpu_count()
+        self.gui.ui.numCoresSlider.setMaximum(max_num_cores)
+        self.gui.ui.coresMaxLabel.setText(u"{}".format(max_num_cores))
+
+        try:
+            num_cores = int(config_desc.num_cores)
+        except (ValueError, AttributeError, TypeError) as err:
+            num_cores = 1
+            logger.error("Wrong value for number of cores: {}".format(err))
+        self.gui.ui.numCoresSlider.setValue(num_cores)
+
+    def __load_memory_config(self, config_desc):
+        mem_tab = ["kB", "MB", "GB"]
+        self.gui.ui.maxResourceSizeComboBox.addItems(mem_tab)
+        self.gui.ui.maxMemoryUsageComboBox.addItems(mem_tab)
+        try:
+            max_resource_size = long(config_desc.max_resource_size)
+        except (ValueError, AttributeError, TypeError) as err:
+            max_resource_size = 250 * 1024
+            logger.error("Wrong value for maximum resource size: {}".format(err))
+
+        try:
+            max_memory_size = long(config_desc.max_memory_size)
+        except (ValueError, AttributeError, TypeError) as err:
+            max_memory_size = 250 * 1024
+            logger.error("Wrong value for maximum memory usage: {}".format(err))
+
+        max_resource_size, index = resource_size_to_display(max_resource_size)
+        self.gui.ui.maxResourceSizeComboBox.setCurrentIndex(index)
+        self.gui.ui.maxResourceSizeSpinBox.setValue(max_resource_size)
+
+        max_memory_size, index = resource_size_to_display(max_memory_size)
+        self.gui.ui.maxMemoryUsageComboBox.setCurrentIndex(index)
+        self.gui.ui.maxMemoryUsageSpinBox.setValue(max_memory_size)
+
+    def __run_lux_benchmark_button_clicked(self):
+        self.logic.run_benchmark(LuxBenchmark(), self.gui.ui.luxPerformanceLabel)
+
+    def __run_blender_benchmark_button_clicked(self):
+        self.logic.run_benchmark(BlenderBenchmark(), self.gui.ui.blenderPerformanceLabel)
+
+    def __load_trust_config(self, config_desc):
+        self.__load_trust(config_desc.computing_trust, self.gui.ui.computingTrustLineEdit,
+                          self.gui.ui.computingTrustSlider)
+        self.__load_trust(config_desc.requesting_trust, self.gui.ui.requestingTrustLineEdit,
+                          self.gui.ui.requestingTrustSlider)
+
+    def __load_trust(self, value, line_edit, slider):
+        try:
+            trust = max(min(int(round(value * 100)), 100), -100)
+        except TypeError:
+            logger.error("Wrong configuration trust value {}".format(value))
+            trust = -100
+        line_edit.setText("{}".format(trust))
+        slider.setValue(trust)
+
+    def __load_advance_config(self, config_desc):
+        self.gui.ui.advanceSettingsWidget.hide()
+        self.gui.ui.showAdvanceButton.setText(ConfigurationDialogCustomizer.SHOW_ADVANCE_BUTTON_MESSAGES[0])
+
+        self.gui.ui.optimalPeerNumLineEdit.setText(u"{}".format(config_desc.opt_peer_num))
+        self.__load_checkbox_param(config_desc.use_waiting_for_task_timeout,
+                                   self.gui.ui.useWaitingForTaskTimeoutCheckBox, 'waiting for task timeout')
+        self.gui.ui.waitingForTaskTimeoutLineEdit.setText(u"{}".format(config_desc.waiting_for_task_timeout))
+
+        self.__load_checkbox_param(config_desc.send_pings, self.gui.ui.sendPingsCheckBox, 'send pings''')
+        self.gui.ui.sendPingsLineEdit.setText(u"{}".format(config_desc.pings_interval))
+
+        self.gui.ui.gettingPeersLineEdit.setText(u"{}".format(config_desc.getting_peers_interval))
+        self.gui.ui.gettingTasksIntervalLineEdit.setText(u"{}".format(config_desc.getting_tasks_interval))
+        self.gui.ui.maxSendingDelayLineEdit.setText(u"{}".format(config_desc.max_results_sending_delay))
+
+        self.gui.ui.p2pSessionTimeoutLineEdit.setText(u"{}".format(config_desc.p2p_session_timeout))
+        self.gui.ui.taskSessionTimeoutLineEdit.setText(u"{}".format(config_desc.task_session_timeout))
+        self.__load_checkbox_param(not config_desc.accept_tasks, self.gui.ui.dontAcceptTasksCheckBox,
+                                   "don't accept tasks")
+
+    @staticmethod
+    def __load_checkbox_param(param, check_box, param_name=''):
+        try:
+            param = int(param)
+            if param == 0:
+                checked = False
+            else:
+                checked = True
+        except ValueError:
+            checked = True
+            logger.error("Wrong configuration parameter {}: {}".format(param_name, param))
+        check_box.setChecked(checked)
+
+    def __load_payment_config(self, config_desc):
+        self.gui.ui.ethAccountLineEdit.setText(u"{}".format(config_desc.eth_account))
+        self.__check_eth_account()
+        min_price = config_desc.min_price * ETH
+        max_price = config_desc.max_price * ETH
+        self.gui.ui.minPriceLineEdit.setText(u"{:.6f}".format(min_price))
+        self.gui.ui.maxPriceLineEdit.setText(u"{:.6f}".format(max_price))
+
+    def __load_resource_config(self):
+        self.gui.ui.diskWidget.hide()
+        self.gui.ui.showDiskButton.setText(self.SHOW_DISK_USAGE_BUTTON_MESSAGES[0])
+        self.__refresh_disk_computed()
+        self.__refresh_disk_received()
+
+    def __refresh_disk_received(self):
+        def change(res_dirs):
+            self.gui.ui.receivedResSize.setText(self.du(res_dirs['received']))
+        self.logic.get_res_dirs().addCallback(change)
+
+    def __refresh_disk_computed(self):
+        def change(res_dirs):
+            self.gui.ui.computingResSize.setText(self.du(res_dirs['computing']))
+        self.logic.get_res_dirs().addCallback(change)
+
+    def __remove_from_computing(self):
+        reply = QMessageBox.question(self.gui.window, 'Golem Message',
+                                     "Are you sure you want to remove all computed files?",
+                                     QMessageBox.Yes | QMessageBox.No, defaultButton=QMessageBox.No)
+        if reply == QMessageBox.Yes:
+            self.logic.remove_computed_files()
+            self.__load_resource_config()
+        else:
+            pass
+
+    def __remove_from_distributed(self):
+        reply = QMessageBox.question(self.gui.window, 'Golem Message',
+                                     "Are you sure you want to remove all distributed resources?",
+                                     QMessageBox.Yes | QMessageBox.No, defaultButton=QMessageBox.No)
+        if reply == QMessageBox.Yes:
+            self.logic.remove_distributed_files()
+            self.__load_resource_config()
+        else:
+            pass
+
+    def __remove_from_received(self):
+        reply = QMessageBox.question(self.gui.window, 'Golem Message',
+                                     "Are you sure you want to remove all received task results?",
+                                     QMessageBox.Yes | QMessageBox.No, defaultButton=QMessageBox.No)
+        if reply == QMessageBox.Yes:
+            self.logic.remove_received_files()
+            self.__load_resource_config()
+        else:
+            pass
+
+    def __count_resource_size(self, size, index):
+        if index == 1:
+            size *= 1024
+        if index == 2:
+            size *= 1024 * 1024
+        return size
+
+    def __computing_trust_slider_changed(self):
+        self.gui.ui.computingTrustLineEdit.setText("{}".format(self.gui.ui.computingTrustSlider.value()))
+
+    def __requesting_trust_slider_changed(self):
+        self.gui.ui.requestingTrustLineEdit.setText("{}".format(self.gui.ui.requestingTrustSlider.value()))
+
+    def __computing_trust_edited(self):
+        try:
+            trust = int(self.gui.ui.computingTrustLineEdit.text())
+            self.gui.ui.computingTrustSlider.setValue(trust)
+        except ValueError:
+            return
+
+    def __requesting_trust_edited(self):
+        try:
+            trust = int(self.gui.ui.requestingTrustLineEdit.text())
+            self.gui.ui.requestingTrustSlider.setValue(trust)
+        except ValueError:
+            return
+        
+
+    def __change_config(self):
+        cfg_desc = ClientConfigDescriptor()
+        
+        self.__read_basic_config(cfg_desc)
+        self.__read_advance_config(cfg_desc)
+        self.__read_payment_config(cfg_desc)
+        self.logic.change_config(cfg_desc, run_benchmarks=self.docker_config_changed)
+        if self.docker_config_changed:
+            self.load_data()
+        
+
+
+    def __read_basic_config(self, cfg_desc):
+        cfg_desc.seed_host = u"{}".format(self.gui.ui.hostAddressLineEdit.text())
+        try:
+            cfg_desc.seed_port = int(self.gui.ui.hostIPLineEdit.text())
+        except ValueError:
+            cfg_desc.seed_port = u"{}".format(self.gui.ui.hostIPLineEdit.text())
+
+        cfg_desc.num_cores = u"{}".format(self.gui.ui.numCoresSlider.value())
+        cfg_desc.estimated_performance = u"{}".format(self.gui.ui.performanceLabel.text())
+        cfg_desc.estimated_lux_performance = u"{}".format(self.gui.ui.luxPerformanceLabel.text())
+        cfg_desc.estimated_blender_performance = u"{}".format(self.gui.ui.blenderPerformanceLabel.text())
+        max_resource_size = int(self.gui.ui.maxResourceSizeSpinBox.value())
+        index = self.gui.ui.maxResourceSizeComboBox.currentIndex()
+        cfg_desc.max_resource_size = u"{}".format(self.__count_resource_size(max_resource_size, index))
+        max_memory_size = int(self.gui.ui.maxMemoryUsageSpinBox.value())
+        index = self.gui.ui.maxMemoryUsageComboBox.currentIndex()
+        cfg_desc.max_memory_size = u"{}".format(self.__count_resource_size(max_memory_size, index))
+        self.__read_trust_config(cfg_desc)
+        cfg_desc.use_ipv6 = int(self.gui.ui.useIp6CheckBox.isChecked())
+        cfg_desc.node_name = u"{}".format(self.gui.ui.nodeNameLineEdit.text())
+        if not cfg_desc.node_name:
+            self.show_error_window("Empty node name")
+
+    def __read_advance_config(self, cfg_desc):
+        cfg_desc.opt_peer_num = u"{}".format(self.gui.ui.optimalPeerNumLineEdit.text())
+        cfg_desc.use_waiting_for_task_timeout = int(self.gui.ui.useWaitingForTaskTimeoutCheckBox.isChecked())
+        cfg_desc.waiting_for_task_timeout = u"{}".format(self.gui.ui.waitingForTaskTimeoutLineEdit.text())
+        cfg_desc.p2p_session_timeout = u"{}".format(self.gui.ui.p2pSessionTimeoutLineEdit.text())
+        cfg_desc.task_session_timeout = u"{}".format(self.gui.ui.taskSessionTimeoutLineEdit.text())
+        cfg_desc.send_pings = int(self.gui.ui.sendPingsCheckBox.isChecked())
+        cfg_desc.pings_interval = u"{}".format(self.gui.ui.sendPingsLineEdit.text())
+        cfg_desc.getting_peers_interval = u"{}".format(self.gui.ui.gettingPeersLineEdit.text())
+        cfg_desc.getting_tasks_interval = u"{}".format(self.gui.ui.gettingTasksIntervalLineEdit.text())
+        cfg_desc.max_results_sending_delay = u"{}".format(self.gui.ui.maxSendingDelayLineEdit.text())
+        cfg_desc.accept_tasks = int(not self.gui.ui.dontAcceptTasksCheckBox.isChecked())
+
+    def __read_trust_config(self, cfg_desc):
+        requesting_trust = self.__read_trust(self.gui.ui.requestingTrustLineEdit, self.gui.ui.requestingTrustSlider)
+        computing_trust = self.__read_trust(self.gui.ui.computingTrustLineEdit, self.gui.ui.computingTrustSlider)
+        cfg_desc.requesting_trust = self.__trust_to_config_trust(requesting_trust)
+        cfg_desc.computing_trust = self.__trust_to_config_trust(computing_trust)
+
+    def __trust_to_config_trust(self, trust):
+        try:
+            trust = max(min(float(trust) / 100.0, 1.0), -1.0)
+        except ValueError:
+            logger.error("Wrong trust value {}".format(trust))
+            trust = -1
+        return trust
+
+    def __read_trust(self, line_edit, slider):
+        try:
+            trust = int(line_edit.text())
+        except ValueError:
+            logger.info("Wrong trust value {}".format(line_edit.text()))
+            trust = slider.value()
+        return trust
+
+    def __recount_performance(self):
+        try:
+            num_cores = int(self.gui.ui.numCoresSlider.value())
+        except ValueError:
+            num_cores = 1
+        self.gui.ui.performanceLabel.setText(str(self.logic.recount_performance(num_cores)))
+
+    def __read_payment_config(self, cfg_desc):
+        cfg_desc.eth_account = u"{}".format(self.gui.ui.ethAccountLineEdit.text())
+        try:
+            min_price = float(self.gui.ui.minPriceLineEdit.text())
+            cfg_desc.min_price = int(min_price / ETH)
+        except ValueError as err:
+            logger.warning("Wrong min price value: {}".format(err))
+        try:
+            max_price = float(self.gui.ui.maxPriceLineEdit.text())
+            cfg_desc.max_price = int(max_price / ETH)
+        except ValueError as err:
+            logger.warning("Wrong max price value: {}".format(err))
+        self.__check_eth_account()
+
+    def __set_account_error(self):
+        palette = QPalette()
+        palette.setColor(QPalette.Foreground, QtCore.Qt.red)
+        self.gui.ui.accountStatusLabel.setPalette(palette)
+        self.gui.ui.accountStatusLabel.setText("Wrong")
+
+    def __set_account_ok(self):
+        palette = QPalette()
+        palette.setColor(QPalette.Foreground, QtCore.Qt.darkGreen)
+        self.gui.ui.accountStatusLabel.setPalette(palette)
+        self.gui.ui.accountStatusLabel.setText("OK")
+
+    def __check_eth_account(self):
+        text = self.gui.ui.ethAccountLineEdit.text()
+        if EthereumAddress(text):
+            self.__set_account_ok()
+        else:
+            self.__set_account_error()
+            logger.warning("Wrong ethereum address: {}".format(text))
+
+    def __show_advance_clicked(self):
+        self.gui.ui.advanceSettingsWidget.setVisible(not self.gui.ui.advanceSettingsWidget.isVisible())
+        self.gui.ui.showAdvanceButton.setText(
+            self.SHOW_ADVANCE_BUTTON_MESSAGES[self.gui.ui.advanceSettingsWidget.isVisible()])
+
+    def __show_disk_button_clicked(self):
+        self.gui.ui.diskWidget.setVisible(not self.gui.ui.diskWidget.isVisible())
+        self.gui.ui.showDiskButton.setText(
+            self.SHOW_ADVANCE_BUTTON_MESSAGES[self.gui.ui.diskWidget.isVisible()])