--- conflicted
+++ resolved
@@ -1,32 +1,26 @@
-import sys
-sys.path.append('../src/')
-
-from client import Client
-from twisted.internet import reactor
-from GolemConfig import DefaultConfig
-
-def main():
-    
-    cfg = DefaultConfig()
-
-    assert isinstance( cfg, DefaultConfig )
-
-    optNumPeers     = cfg.getOptimalNumberOfPeers()
-    startPort       = cfg.getStartPort()
-    endPort         = cfg.getEndPort()
-    seedHost        = cfg.getSeedHost()
-    seedHostPort    = cfg.getSeedHostPort()
-
-<<<<<<< HEAD
-if len(args) > 2:
-    #c.connect("10.30.10.69", int(args[2]))
-    c.connect("127.0.0.1", int(args[2]))
-=======
-    c = Client( optNumPeers, startPort, endPort ) 
-    c.startNetwork( seedHost, seedHostPort )
->>>>>>> 7f792b1b
-
-    reactor.run()
-
-
-main()
+import sys
+sys.path.append('../src/')
+
+from client import Client
+from twisted.internet import reactor
+from GolemConfig import DefaultConfig
+
+def main():
+    
+    cfg = DefaultConfig()
+
+    assert isinstance( cfg, DefaultConfig )
+
+    optNumPeers     = cfg.getOptimalNumberOfPeers()
+    startPort       = cfg.getStartPort()
+    endPort         = cfg.getEndPort()
+    seedHost        = cfg.getSeedHost()
+    seedHostPort    = cfg.getSeedHostPort()
+
+    c = Client( optNumPeers, startPort, endPort ) 
+    c.startNetwork( seedHost, seedHostPort )
+
+    reactor.run()
+
+
+main()