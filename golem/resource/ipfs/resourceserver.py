import logging
import time
import copy
from threading import Lock

from golem.resource.ipfs.resourcesmanager import IPFSResourceManager

logger = logging.getLogger(__name__)


class IPFSTransferStatus(object):
    idle = 0
    transferring = 1
    complete = 2
    cancelled = 3
    failed = 4


class dummy_context(object):
    def __enter__(self):
        return None

    def __exit__(self, *args):
        return False


class IPFSResourceServer:

    lock = Lock()
    dummy_lock = dummy_context()

    def __init__(self, dir_manager, keys_auth, client):
        self.client = client
        self.keys_auth = keys_auth
        self.dir_manager = dir_manager

        self.resource_dir = self.dir_manager.res
        self.resource_manager = IPFSResourceManager(self.dir_manager)

        self.resources_to_get = []
        self.waiting_resources = {}
        self.waiting_tasks_to_compute = {}

<<<<<<< HEAD
=======
    def change_resource_dir(self, config_desc):
        if self.dir_manager.root_path == config_desc.root_path:
            return

        old_resource_dir = self.resource_manager.get_resource_root_dir()

        self.dir_manager.root_path = config_desc.root_path
        self.dir_manager.node_name = config_desc.node_name

        self.resource_manager.copy_resources(old_resource_dir)

>>>>>>> 9dd81a4d
    def start_accepting(self):
        try:
            ipfs_id = self.resource_manager.id()
            logger.debug("IPFS: id %r" % ipfs_id)
        except Exception as e:
            logger.error("IPFS: daemon is not running "
                         "or is not properly configured: %s" % e.message)

    def set_resource_peers(self, *args, **kwargs):
        pass

    def add_files_to_send(self, *args):
        pass

    def get_distributed_resource_root(self):
        return self.resource_manager.get_resource_root_dir()

    def get_peers(self):
        self.client.get_resource_peers()

    def sync_network(self):
        self.get_resources()

    def add_task(self, files, task_id):
        self.resource_manager.add_task(files, task_id)
        res = self.resource_manager.list_split_resources(task_id)
        logger.debug("IPFS: resource list: %r" % res)

    def remove_task(self, task_id):
        self.resource_manager.remove_task(task_id)

    def add_files_to_get(self, files, task_id):
        num = 0
        collected = False

        with self.lock:
            for filename, multihash in files:
                exists = self.resource_manager.check_resource(filename, task_id,
                                                              multihash=multihash)
                if not exists:
                    self._add_resource_to_get(filename, multihash, task_id)
                    num += 1

            if num > 0:
                self.waiting_tasks_to_compute[task_id] = num
            else:
                collected = True

        if collected:
            self.client.task_resource_collected(task_id, unpack_delta=False)

    def _add_resource_to_get(self, filename, multihash, task_id):
        resource = [filename, multihash, task_id, IPFSTransferStatus.idle]

        if filename not in self.waiting_resources:
            self.waiting_resources[filename] = []

        if task_id not in self.waiting_resources[filename]:
            self.waiting_resources[filename].append(task_id)

        self.resources_to_get.append(resource)

    def get_resources(self, async=True):
        with self.lock if async else self.dummy_lock:
            resources = copy.copy(self.resources_to_get)

        for resource in resources:
            if resource[-1] in [IPFSTransferStatus.idle, IPFSTransferStatus.failed]:
                resource[-1] = IPFSTransferStatus.transferring
                self.pull_resource(resource, async=async)

    def pull_resource(self, resource, async=True):

        filename = resource[0]
        multihash = resource[1]
        task_id = resource[2]

        logger.debug("[IPFS]:pull:%s:%r:%s" % (multihash, time.time() * 1000, filename))

        self.resource_manager.pull_resource(filename,
                                            multihash,
                                            task_id,
                                            self.resource_downloaded,
                                            self.resource_download_error,
                                            async=async)

    def resource_downloaded(self, filename, multihash, task_id, *args):
        if not filename or not multihash:
            self.resource_download_error(filename, task_id)
            return

        collected = None

        with self.lock:
            for waiting_task_id in self.waiting_resources.get(filename, []):
                self.waiting_tasks_to_compute[waiting_task_id] -= 1

                if self.waiting_tasks_to_compute[waiting_task_id] <= 0:
                    collected = waiting_task_id
                    del self.waiting_tasks_to_compute[waiting_task_id]

            self.waiting_resources.pop(filename, None)

            for i, entry in enumerate(self.resources_to_get):
                if task_id == entry[2] and filename == entry[0]:
                    del self.resources_to_get[i]
                    break

        if collected:
            self.client.task_resource_collected(collected,
                                                unpack_delta=False)

    def resource_download_error(self, filename, task_id, *args):
        with self.lock:
            for entry in self.resources_to_get:
                if task_id == entry[2] and filename == entry[0]:
                    entry[-1] = IPFSTransferStatus.failed
                    break

    def get_key_id(self):
        return self.keys_auth.get_key_id()

    def encrypt(self, message, public_key):
        if public_key == 0:
            return message
        return self.keys_auth.encrypt(message, public_key)

    def decrypt(self, message):
        return self.keys_auth.decrypt(message)

    def sign(self, data):
        return self.keys_auth.sign(data)

    def verify_sig(self, sig, data, public_key):
        return self.keys_auth.verify(sig, data, public_key)

    def change_config(self, config_desc):
        self.last_message_time_threshold = config_desc.resource_session_timeout<|MERGE_RESOLUTION|>--- conflicted
+++ resolved
@@ -41,8 +41,6 @@
         self.waiting_resources = {}
         self.waiting_tasks_to_compute = {}
 
-<<<<<<< HEAD
-=======
     def change_resource_dir(self, config_desc):
         if self.dir_manager.root_path == config_desc.root_path:
             return
@@ -54,7 +52,6 @@
 
         self.resource_manager.copy_resources(old_resource_dir)
 
->>>>>>> 9dd81a4d
     def start_accepting(self):
         try:
             ipfs_id = self.resource_manager.id()
