#!/usr/bin/env python

import os
import argparse
import sys

from multiprocessing import freeze_support

from golem.rpc.common import CROSSBAR_HOST, CROSSBAR_PORT

# Export pbr version for peewee_migrate user
os.environ["PBR_VERSION"] = '3.1.1'

# pylint: disable=wrong-import-position
from golem.core.common import config_logging, install_reactor  # noqa
from golem.interface.cli import CLI  # noqa
from golem.interface.client import debug  # noqa
from golem.interface.client.account import Account  # noqa
from golem.interface.client.environments import Environments  # noqa
from golem.interface.client.network import Network  # noqa
from golem.interface.client.payments import payments, incomes  # noqa
from golem.interface.client.resources import Resources  # noqa
from golem.interface.client.settings import Settings  # noqa
from golem.interface.client.tasks import Tasks, Subtasks  # noqa
from golem.interface.websockets import WebSocketCLI  # noqa


# prevent 'unused' warnings
_ = {
    Tasks, Subtasks, Network, Environments, Resources, Settings,
    Account, incomes, payments, debug
}


def start():
    freeze_support()
    delete_reactor()

    flags = dict(
        interactive=('-i', '--interactive'),
        address=('-a', '--address'),
        port=('-p', '--port'),
        trust=('-t', '--verify-trust'),
    )

    flag_options = dict(
        interactive=dict(dest="interactive", action="store_true",
                         default=False, help="Enter interactive mode"),
        address=dict(dest="address", type=str, default=CROSSBAR_HOST,
                     help="Golem node's RPC address"),
        port=dict(dest="port", type=int, default=CROSSBAR_PORT,
                  help="Golem node's RPC port"),
        trust=dict(dest="verify_trust", action="store_true", default=False,
                   help="Verify Golem node's certificate"),
    )

    # process initial arguments
    parser = argparse.ArgumentParser(add_help=False)
    for flag_name, flag in flags.items():
        parser.add_argument(*flag, **flag_options[flag_name])

    args = sys.argv[1:]
    parsed, forwarded = parser.parse_known_args(args)

<<<<<<< HEAD
    # platform trust settings
    if not parsed.verify_trust:
        disable_platform_trust()
=======
    install_reactor()
>>>>>>> 2b32e036

    # setup logging if in interactive mode
    interactive = parsed.interactive

    if interactive:
        config_logging("_cli")
        cli = CLI()
    else:
        import logging
        logging.raiseExceptions = 0
        cli = CLI(main_parser=parser, main_parser_options=flag_options)

    # run the cli
    ws_cli = WebSocketCLI(cli, host=parsed.address, port=parsed.port)
    ws_cli.execute(forwarded, interactive=interactive)


def disable_platform_trust():
    from twisted.internet import _sslverify  # pylint: disable=protected-access
    _sslverify.platformTrust = lambda: None


def delete_reactor():
    if 'twisted.internet.reactor' in sys.modules:
        del sys.modules['twisted.internet.reactor']


if __name__ == '__main__':
    start()<|MERGE_RESOLUTION|>--- conflicted
+++ resolved
@@ -62,13 +62,11 @@
     args = sys.argv[1:]
     parsed, forwarded = parser.parse_known_args(args)
 
-<<<<<<< HEAD
+    install_reactor()
+
     # platform trust settings
     if not parsed.verify_trust:
         disable_platform_trust()
-=======
-    install_reactor()
->>>>>>> 2b32e036
 
     # setup logging if in interactive mode
     interactive = parsed.interactive
