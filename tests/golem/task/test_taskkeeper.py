--- conflicted
+++ resolved
@@ -260,14 +260,10 @@
     return TaskHeader(header["node_name"], header["task_id"],
                       header["task_owner_address"],
                       header["task_owner_port"], header["task_owner_key_id"],
-<<<<<<< HEAD
-                      header["environment"], header["task_owner"], header["deadline"],
-                      header["subtask_timeout"], 1024, 1.0, 1000, header['max_price'])
-=======
                       header["environment"], header["task_owner"],
                       header["deadline"],
-                      header["subtask_timeout"], 1024, 1.0, 1000)
->>>>>>> 9fdacb7d
+                      header["subtask_timeout"], 1024, 1.0, 1000,
+                      header['max_price'])
 
 
 class TestCompSubtaskInfo(TestCase):
@@ -319,8 +315,7 @@
         self.assertEqual(ctk.active_tasks["xyz"].requests, 2)
         self.assertEqual(ctk.active_tasks["xyz"].price, 7200)
         self.assertEqual(ctk.active_tasks["xyz"].header, header)
-
-        self.assertEqual(ctk.get_value(task_id="xyz", computing_time=1), 2)
+        self.assertEqual(ctk.get_value("xyz", 1), 2)
         header.task_id = "xyz2"
         ctk.add_request(header, 25000)
         self.assertEqual(ctk.active_tasks["xyz2"].price, 25000)
