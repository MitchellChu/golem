--- conflicted
+++ resolved
@@ -66,23 +66,14 @@
         # Replace $GOLEM_DIR in paths in task definition by get_golem_path()
         golem_dir = get_golem_path()
 
-<<<<<<< HEAD
-        def set_root_dir(p , new_dir = golem_dir ):
-            return p.replace("$GOLEM_DIR", new_dir)
-=======
         def set_root_dir(p, new_root_dir=golem_dir):
             return p.replace("$GOLEM_DIR", new_root_dir)
->>>>>>> d1f5a318
 
         task_def.resources = set(set_root_dir(p) for p in task_def.resources)
         task_def.main_scene_file = set_root_dir(task_def.main_scene_file)
         task_def.main_program_file = set_root_dir(task_def.main_program_file)
-<<<<<<< HEAD
-        task_def.output_file = set_root_dir(task_def.output_file , self.tempdir)
-=======
         task_def.output_file = set_root_dir(task_def.output_file, self.tempdir)
 
->>>>>>> d1f5a318
         return task_def
 
     def _test_task(self):# -> LuxTask():
@@ -215,14 +206,6 @@
     def test_luxrender_real_task_png(self):
         task = self._test_task()
         task.output_format = "png"
-<<<<<<< HEAD
-        task.res_y = 100
-        task.res_x = 100
-        task.haltspp = 10
-        # to make it deterministic, small cropwindow can generate darker img, this is a know issue in lux
-        task.random_crop_window_for_verification = (0.2, 0.9, 0.1, 0.8)
-
-=======
         task.res_y = 200
         task.res_x = 200
         task.haltspp = 20
@@ -230,19 +213,11 @@
         # 2) depending on the kernel, small cropwindow can generate darker img, this is a know issue in lux:
         # http: // www.luxrender.net / forum / viewtopic.php?f = 16 & t = 13389
         task.random_crop_window_for_verification = (0.05, 0.95, 0.05, 0.95) # to make it deterministic
->>>>>>> d1f5a318
         self._test_luxrender_real_task(task)
 
     def test_luxrender_real_task_exr(self):
         task = self._test_task()
         task.output_format = "exr"
-<<<<<<< HEAD
-        task.res_y = 100
-        task.res_x = 100
-        task.haltspp = 10
-        task.random_crop_window_for_verification = (0.2, 0.9, 0.1, 0.8) # to make it deterministic
-
-=======
         task.res_y = 200
         task.res_x = 200
         task.haltspp = 20
@@ -250,7 +225,6 @@
         # 2) depending on the kernel, small cropwindow can generate darker img, this is a know issue in lux:
         # http: // www.luxrender.net / forum / viewtopic.php?f = 16 & t = 13389
         task.random_crop_window_for_verification = (0.05, 0.95, 0.05, 0.95) # to make it deterministic
->>>>>>> d1f5a318
         self._test_luxrender_real_task(task)
 
     def _test_luxrender_real_task(self, task):
