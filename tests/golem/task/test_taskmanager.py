import os
import random
import shutil
import time
import uuid
from collections import OrderedDict

from mock import Mock, patch

from apps.blender.task.blenderrendertask import BlenderRenderTask
from golem.core.common import get_timestamp_utc, timeout_to_deadline
from golem.core.keysauth import EllipticalKeysAuth
from golem.network.p2p.node import Node
from golem.resource.resource import TaskResourceHeader
from golem.task.taskbase import Task, TaskHeader, ComputeTaskDef, \
    TaskEventListener
from golem.task.taskclient import TaskClient
from golem.task.taskmanager import TaskManager, logger, subtask_priority
from golem.task.taskstate import SubtaskStatus, SubtaskState, TaskState, \
    TaskStatus, ComputerState
from golem.tools.assertlogs import LogTestCase
from golem.tools.testdirfixture import TestDirFixture
from golem.tools.testwithreactor import TestDirFixtureWithReactor


class TaskMock(Task):
    task_definition = Mock()
    task_definition.full_task_timeout = 10

    def query_extra_data(self, *args, **kwargs):
        return self.query_extra_data_return_value

    def __getstate__(self):
        state = super(TaskMock, self).__getstate__()
        del state['query_extra_data_return_value']
        return state


class TestTaskManagerWithPersistance(TestDirFixture, LogTestCase):
    def test_restore(self):
        keys_auth = Mock()
        with self.assertLogs(logger, level="DEBUG") as l:
            TaskManager("ABC", Node(), keys_auth, root_path=self.path, task_persistence=True)
        assert any("RESTORE TASKS" in log for log in l.output)


class TestTaskManager(LogTestCase, TestDirFixtureWithReactor):
    def setUp(self):
        super(TestTaskManager, self).setUp()
        random.seed()
        self.test_nonce = "%.3f-%d" % (time.time(), random.random() * 10000)
        keys_auth = Mock()
        keys_auth.sign.return_value = 'sig_%s' % (self.test_nonce,)
        self.tm = TaskManager("ABC", Node(), keys_auth, root_path=self.path)
        self.tm.key_id = "KEYID"
        self.tm.listen_address = "10.10.10.10"
        self.tm.listen_port = 2222
        self.addr_return = ("10.10.10.10", 1111, "Full NAT")

    def tearDown(self):
        super(TestTaskManager, self).tearDown()
        shutil.rmtree(str(self.tm.tasks_dir))

    def _get_task_header(self, task_id, timeout, subtask_timeout):
        return TaskHeader(
            node_name="test_node_%s" % (self.test_nonce,),
            task_id=task_id,
            task_owner_address="task_owner_address_%s" % (self.test_nonce,),
            task_owner_port="task_owner_port_%s" % (self.test_nonce,),
            task_owner_key_id="task_owner_key_id_%s" % (self.test_nonce,),
            environment="test_environ_%s" % (self.test_nonce,),
            resource_size=2 * 1024,
            estimated_memory=3 * 1024,
            max_price=10000,
            deadline=timeout_to_deadline(timeout),
            subtask_timeout=subtask_timeout,
        )

    def _get_task_mock(self, task_id="xyz", subtask_id="xxyyzz", timeout=120.0,
                       subtask_timeout=120.0):
        header = self._get_task_header(task_id, timeout, subtask_timeout)
        task_mock = TaskMock(header, src_code='')

        ctd = ComputeTaskDef()
        ctd.task_id = task_id
        ctd.subtask_id = subtask_id
        ctd.environment = "DEFAULT"
        ctd.deadline = timeout_to_deadline(subtask_timeout)

        task_mock.query_extra_data_return_value = Task.ExtraData(should_wait=False, ctd=ctd)
        Task.get_progress = Mock()
        task_mock.get_progress.return_value = 0.3

        return task_mock

    def test_start_task(self):
        task_mock = self._get_task_mock()

        self.tm.add_new_task(task_mock)
        self.tm.start_task(task_mock.header.task_id)

        with self.assertRaises(RuntimeError):
            self.tm.start_task(task_mock.header.task_id)

        with self.assertLogs(logger, level="WARNING") as l:
            self.tm.start_task(str(uuid.uuid4()))
        assert any("This is not my task" in log for log in l.output)

    @patch('golem.task.taskbase.Task.needs_computation', return_value=True)
    @patch("golem.task.taskmanager.get_external_address")
    def test_get_next_subtask(self, mock_addr, nc_mock):
        mock_addr.return_value = self.addr_return
        assert isinstance(self.tm, TaskManager)

        subtask, wrong_task, wait = self.tm.get_next_subtask(
            "DEF", "DEF", "xyz", 1000, 10, 5, 10, 2, "10.10.10.10")
        assert subtask is None
        assert wrong_task

        task_mock = self._get_task_mock()

        # Task's initial state is set to 'notStarted' (found in activeStatus)
        self.tm.add_new_task(task_mock)
        self.tm.start_task(task_mock.header.task_id)

        subtask, wrong_task, wait = self.tm.get_next_subtask(
            "DEF", "DEF", "xyz", 1000, 10, 5, 10, 2, "10.10.10.10")
        assert subtask is not None
        assert not wrong_task

        self.tm.tasks_states["xyz"].status = self.tm.activeStatus[0]
        subtask, wrong_task, wait = self.tm.get_next_subtask(
            "DEF", "DEF", "xyz", 1000, 10, 1, 10, 2, "10.10.10.10")
        assert subtask is None
        assert not wrong_task

        subtask, wrong_task, wait = self.tm.get_next_subtask(
            "DEF", "DEF", "xyz", 1000, 10, 5, 2, 2, "10.10.10.10")
        assert subtask is None
        assert not wrong_task

        subtask, wrong_task, wait = self.tm.get_next_subtask(
            "DEF", "DEF", "xyz", 1000, 10, 5, 10, 2, "10.10.10.10")
        assert subtask is None
        assert not wrong_task

        task_mock.query_extra_data_return_value.ctd.subtask_id = "xyzxyz"
        subtask, wrong_task, wait = self.tm.get_next_subtask(
            "DEF", "DEF", "xyz", 1000, 10, 5, 10, 2, "10.10.10.10")
        task_state = self.tm.tasks_states["xyz"]
        subtask_state = task_state.subtask_states[subtask.subtask_id]
        assert isinstance(subtask, ComputeTaskDef)
        assert not wrong_task
        assert subtask_state.computer.price == 10

        task_mock.query_extra_data_return_value.ctd.subtask_id = "xyzxyz2"
        subtask, wrong_task, wait = self.tm.get_next_subtask(
            "DEF", "DEF", "xyz", 1000, 20000, 5, 10, 2, "10.10.10.10")
        assert subtask is None
        assert not wrong_task

        subtask, wrong_task, wait = self.tm.get_next_subtask(
            "DEF", "DEF", "xyz", 1000, 10, 5, 10, 2, "10.10.10.10")
        assert isinstance(subtask, ComputeTaskDef)
        assert not wrong_task

        del self.tm.subtask2task_mapping["xyzxyz2"]
        subtask, wrong_task, wait = self.tm.get_next_subtask(
            "DEF", "DEF", "xyz", 1000, 10, 5, 10, 2, "10.10.10.10")
        assert subtask is None

        del self.tm.tasks_states["xyz"].subtask_states["xyzxyz2"]
        subtask, wrong_task, wait = self.tm.get_next_subtask(
            "DEF", "DEF", "xyz", 1000, 10, 5, 10, 2, "10.10.10.10")
        assert isinstance(subtask, ComputeTaskDef)

        task_mock.query_extra_data_return_value.ctd.subtask_id = None
        subtask, wrong_task, wait = self.tm.get_next_subtask(
            "DEF", "DEF", "xyz", 1000, 10, 5, 10, 2, "10.10.10.10")
        assert subtask is None

        self.tm.delete_task("xyz")
        assert self.tm.tasks.get("xyz") is None
        assert self.tm.tasks_states.get("xyz") is None

    @patch("golem.task.taskmanager.get_external_address")
    def test_get_and_set_value(self, mock_addr):
        mock_addr.return_value = self.addr_return
        with self.assertLogs(logger, level="WARNING") as l:
            self.tm.set_value("xyz", "xxyyzz", 13)
        assert any("not my task" in log for log in l.output)
        with self.assertLogs(logger, level="WARNING"):
            self.tm.get_value("xxyyzz")

        with self.assertLogs(logger, level="WARNING"):
            self.tm.set_computation_time("xxyyzz", 12)

        task_mock = self._get_task_mock()

        self.tm.add_new_task(task_mock)
        with self.assertLogs(logger, level="WARNING") as l:
            self.tm.set_value("xyz", "xxyyzz", 13)
        assert any("not my subtask" in log for log in l.output)

        self.tm.tasks_states["xyz"].status = self.tm.activeStatus[0]
        with patch('golem.task.taskbase.Task.needs_computation', return_value=True):
            subtask, wrong_task, wait = self.tm.get_next_subtask(
                node_id="DEF",
                node_name="DEF",
                task_id="xyz",
                estimated_performance=1000,
                price=10,
                max_resource_size=5,
                max_memory_size=10,
                num_cores=2,
                address="10.10.10.10",
            )
            self.assertIsInstance(subtask, ComputeTaskDef)
            self.assertFalse(wrong_task)

        self.tm.set_value("xyz", "xxyyzz", 13)
        self.assertEqual(self.tm.tasks_states["xyz"].subtask_states["xxyyzz"].value, 13)
        self.assertEqual(self.tm.get_value("xxyyzz"), 13)

        self.tm.set_computation_time("xxyyzz", 3601)
        self.assertEqual(self.tm.tasks_states["xyz"].subtask_states["xxyyzz"].value, 11)

    def test_change_config(self):
        self.assertTrue(self.tm.use_distributed_resources)
        self.tm.change_config(self.path, False)
        self.assertFalse(self.tm.use_distributed_resources)

    @patch("golem.task.taskmanager.get_external_address")
    def test_get_resources(self, mock_addr):
        mock_addr.return_value = self.addr_return
        task_id = "xyz"

        resources = ['first', 'second']

        task_mock = self._get_task_mock()
        with patch('golem.task.taskmanager.TaskManager.get_resources', return_value=resources):
            self.tm.add_new_task(task_mock)
            assert self.tm.get_resources(task_id, task_mock.header) is resources

        task = Task(self._get_task_header("xyz", 120, 120), "print 'hello world'")
        self.tm.tasks["xyz"] = task
        self.tm.get_resources("xyz", TaskResourceHeader(self.path), 0)

    @patch('golem.task.taskmanager.TaskManager.dump_task')
    @patch("golem.task.taskmanager.get_external_address")
    def test_computed_task_received(self, mock_addr, dump_mock):
        mock_addr.return_value = self.addr_return
        th = TaskHeader("ABC", "xyz", "10.10.10.10", 1024, "key_id", "DEFAULT")
        th.max_price = 50

        class TestTask(Task):
            def __init__(self, header, src_code, subtasks_id, verify_subtasks):
                super(TestTask, self).__init__(header, src_code)
                self.finished = {k: False for k in subtasks_id}
                self.restarted = {k: False for k in subtasks_id}
                self.verify_subtasks = verify_subtasks
                self.subtasks_id = subtasks_id

            def query_extra_data(self, perf_index, num_cores=1, node_id=None, node_name=None):

                ctd = ComputeTaskDef()
                ctd.task_id = self.header.task_id
                ctd.subtask_id = self.subtasks_id[0]
                ctd.environment = "DEFAULT"
                ctd.should_wait = False
                self.subtasks_id = self.subtasks_id[1:]
                e = self.ExtraData(False, ctd)
                return e

            def needs_computation(self):
                return sum(self.finished.values()) != len(self.finished)

            def computation_finished(self, subtask_id, task_result, result_type=0):
                if not self.restarted[subtask_id]:
                    self.finished[subtask_id] = True

            def verify_subtask(self, subtask_id):
                return self.verify_subtasks[subtask_id]

            def finished_computation(self):
                return not self.needs_computation()

            def verify_task(self):
                return self.finished_computation()

            def restart_subtask(self, subtask_id):
                self.restarted[subtask_id] = True

        t = TestTask(th, "print 'Hello world'", ["xxyyzz"], verify_subtasks={"xxyyzz": True})
        self.tm.add_new_task(t)
        self.tm.start_task(t.header.task_id)
        ctd, wrong_task, should_wait = self.tm.get_next_subtask("DEF", "DEF", "xyz", 1030, 10, 10000, 10000, 10000)
        assert not wrong_task
        assert ctd.subtask_id == "xxyyzz"
        assert not should_wait
        task_id = self.tm.subtask2task_mapping["xxyyzz"]
        assert task_id == "xyz"
        ss = self.tm.tasks_states["xyz"].subtask_states["xxyyzz"]
        assert ss.subtask_status == SubtaskStatus.starting
        assert self.tm.computed_task_received("xxyyzz", [], 0)
        assert t.finished["xxyyzz"]
        assert ss.subtask_progress == 1.0
        assert ss.subtask_rem_time == 0.0
        assert ss.subtask_status == SubtaskStatus.finished
        assert self.tm.tasks_states["xyz"].status == TaskStatus.finished

        th.task_id = "abc"
        t2 = TestTask(th, "print 'Hello world'", ["aabbcc"], verify_subtasks={"aabbcc": True})
        self.tm.add_new_task(t2)
        self.tm.start_task(t2.header.task_id)
        ctd, wrong_task, should_wait = self.tm.get_next_subtask("DEF", "DEF", "abc", 1030, 10, 10000, 10000, 10000)
        assert not wrong_task
        assert ctd.subtask_id == "aabbcc"
        assert not should_wait
        self.tm.restart_subtask("aabbcc")
        ss = self.tm.tasks_states["abc"].subtask_states["aabbcc"]
        assert ss.subtask_status == SubtaskStatus.restarted
        assert not self.tm.computed_task_received("aabbcc", [], 0)
        assert ss.subtask_progress == 0.0
        assert ss.subtask_status == SubtaskStatus.restarted
        assert not t2.finished["aabbcc"]

        th.task_id = "qwe"
        t3 = TestTask(th, "print 'Hello world!", ["qqwwee", "rrttyy"], {"qqwwee": True, "rrttyy": True})
        self.tm.add_new_task(t3)
        self.tm.start_task(t3.header.task_id)
        ctd, wrong_task, should_wait = self.tm.get_next_subtask("DEF", "DEF", "qwe", 1030, 10, 10000, 10000, 10000)
        assert not wrong_task
        assert ctd.subtask_id == "qqwwee"
        self.tm.task_computation_failure("qqwwee", "something went wrong")
        ss = self.tm.tasks_states["qwe"].subtask_states["qqwwee"]
        assert ss.subtask_status == SubtaskStatus.failure
        assert ss.subtask_progress == 1.0
        assert ss.subtask_rem_time == 0.0
        assert ss.stderr == "something went wrong"
        with self.assertLogs(logger, level="WARNING"):
            assert not self.tm.computed_task_received("qqwwee", [], 0)

        th.task_id = "task4"
        t2 = TestTask(th, "print 'Hello world!", ["ttt4", "sss4"], {'ttt4': False, 'sss4': True})
        self.tm.add_new_task(t2)
        self.tm.start_task(t2.header.task_id)
        ctd, wrong_task, should_wait = self.tm.get_next_subtask("DEF", "DEF", "task4", 1000, 10, 5, 10, 2,
                                                           "10.10.10.10")
        assert not wrong_task
        assert ctd.subtask_id == "ttt4"
        assert not self.tm.computed_task_received("ttt4", [], 0)
        assert self.tm.tasks_states["task4"].subtask_states["ttt4"].subtask_status == SubtaskStatus.failure
        assert not self.tm.computed_task_received("ttt4", [], 0)
        ctd, wrong_task, should_wait = self.tm.get_next_subtask("DEF", "DEF", "task4", 1000, 10, 5, 10, 2, "10.10.10.10")
        assert not wrong_task
        assert ctd.subtask_id == "sss4"
        assert self.tm.computed_task_received("sss4", [], 0)

    @patch("golem.task.taskmanager.get_external_address")
    def test_task_result_incoming(self, mock_addr):
        mock_addr.return_value = self.addr_return
        subtask_id = "xxyyzz"
        node_id = 'node'

        task_mock = self._get_task_mock()
        task_mock.counting_nodes = {}

        with patch("golem.task.taskbase.Task.result_incoming") as result_incoming_mock:
            self.tm.task_result_incoming(subtask_id)
            assert not result_incoming_mock.called

        task_mock.subtasks_given = dict()
        task_mock.subtasks_given[subtask_id] = TaskClient(node_id)

        subtask_state = SubtaskState()
        subtask_state.status = SubtaskStatus.downloading
        subtask_state.subtask_id = subtask_id
        subtask_state.computer = Mock()
        subtask_state.computer.node_id = node_id

        task_state = TaskState()
        task_state.computer = Mock()
        task_state.subtask_states[subtask_id] = subtask_state

        self.tm.add_new_task(task_mock)
        self.tm.subtask2task_mapping[subtask_id] = "xyz"
        self.tm.tasks_states["xyz"] = task_state

        with patch("golem.task.taskbase.Task.result_incoming") as result_incoming_mock:
            self.tm.task_result_incoming(subtask_id)
            assert result_incoming_mock.called

        self.tm.tasks = []
        with patch("golem.task.taskbase.Task.result_incoming") as result_incoming_mock:
            self.tm.task_result_incoming(subtask_id)
            assert not result_incoming_mock.called

    @patch('golem.task.taskbase.Task.needs_computation', return_value=True)
    @patch("golem.task.taskmanager.get_external_address")
    def test_get_subtasks(self, mock_addr, nc_mock):
        mock_addr.return_value = self.addr_return
        assert self.tm.get_subtasks("Task 1") is None

        task_mock = self._get_task_mock()
        self.tm.add_new_task(task_mock)
        self.tm.start_task(task_mock.header.task_id)
        task_mock2 = self._get_task_mock("TASK 1", "SUBTASK 1")
        self.tm.add_new_task(task_mock2)
        self.tm.start_task(task_mock2.header.task_id)
        assert self.tm.get_subtasks("xyz") == []
        assert self.tm.get_subtasks("TASK 1") == []

        self.tm.get_next_subtask("NODEID", "NODENAME", "xyz", 1000, 100, 10000, 10000)
        self.tm.get_next_subtask("NODEID", "NODENAME", "TASK 1", 1000, 100, 10000, 10000)
        task_mock.query_extra_data_return_value.ctd.subtask_id = "aabbcc"
        self.tm.get_next_subtask("NODEID2", "NODENAME", "xyz", 1000, 100, 10000, 10000)
        task_mock.query_extra_data_return_value.ctd.subtask_id = "ddeeff"
        self.tm.get_next_subtask("NODEID3", "NODENAME", "xyz", 1000, 100, 10000, 10000)
        self.assertEqual(set(self.tm.get_subtasks("xyz")), {"xxyyzz", "aabbcc", "ddeeff"})
        assert self.tm.get_subtasks("TASK 1") == ["SUBTASK 1"]

    @patch("golem.task.taskmanager.get_external_address")
    def test_resource_send(self, mock_addr):
        from pydispatch import dispatcher
        mock_addr.return_value = self.addr_return
        self.tm.task_persistence = True
        t = Task(TaskHeader("ABC", "xyz", "10.10.10.10", 1023, "abcde", "DEFAULT"), "print 'hello world'")
        listener_mock = Mock()
        def listener(sender, signal, event, task_id):
            self.assertEqual(event, 'task_status_updated')
            self.assertEqual(task_id, t.header.task_id)
            listener_mock()
        dispatcher.connect(listener, signal='golem.taskmanager')
        try:
            self.tm.add_new_task(t)
            self.tm.start_task(t.header.task_id)
            self.tm.resources_send("xyz")
            self.assertEqual(listener_mock.call_count, 2)
        finally:
            dispatcher.disconnect(listener, signal='golem.taskmanager')

    @patch("golem.task.taskmanager.get_external_address")
    def test_check_timeouts(self, mock_addr):
        mock_addr.return_value = self.addr_return
        # Task with timeout
        t = self._get_task_mock(timeout=0.05)
        self.tm.add_new_task(t)
        assert self.tm.tasks_states["xyz"].status == TaskStatus.notStarted
        self.tm.start_task(t.header.task_id)
        assert self.tm.tasks_states["xyz"].status in self.tm.activeStatus
        time.sleep(0.1)
        self.tm.check_timeouts()
        assert self.tm.tasks_states['xyz'].status == TaskStatus.timeout
        # Task with subtask timeout
        with patch('golem.task.taskbase.Task.needs_computation', return_value=True):
            t2 = self._get_task_mock(task_id="abc", subtask_id="aabbcc", timeout=10, subtask_timeout=0.1)
            self.tm.add_new_task(t2)
            self.tm.start_task(t2.header.task_id)
            self.tm.get_next_subtask("ABC", "ABC", "abc", 1000, 10, 5, 10, 2, "10.10.10.10")
            time.sleep(0.1)
            self.tm.check_timeouts()
            assert self.tm.tasks_states["abc"].status == TaskStatus.waiting
            assert self.tm.tasks_states["abc"].subtask_states["aabbcc"].subtask_status == SubtaskStatus.failure
        # Task with task and subtask timeout
        with patch('golem.task.taskbase.Task.needs_computation', return_value=True):
            t3 = self._get_task_mock(task_id="qwe", subtask_id="qwerty", timeout=0.1, subtask_timeout=0.1)
            self.tm.add_new_task(t3)
            self.tm.start_task(t3.header.task_id)
            self.tm.get_next_subtask("ABC", "ABC", "qwe", 1000, 10, 5, 10, 2, "10.10.10.10")
            time.sleep(0.1)
            self.tm.check_timeouts()
            assert self.tm.tasks_states["qwe"].status == TaskStatus.timeout
            assert self.tm.tasks_states["qwe"].subtask_states["qwerty"].subtask_status == SubtaskStatus.failure

    def test_task_event_listener(self):
        self.tm.notice_task_updated = Mock()
        assert isinstance(self.tm, TaskEventListener)
        self.tm.notify_update_task("xyz")
        self.tm.notice_task_updated.assert_called_with("xyz")

    @patch("golem.task.taskmanager.get_external_address")
    def test_query_task_state(self, mock_addr):
        mock_addr.return_value = self.addr_return
        with self.assertLogs(logger, level="WARNING"):
            assert self.tm.query_task_state("xyz") is None

        t = self._get_task_mock()
        self.tm.add_new_task(t)
        with self.assertNoLogs(logger, level="WARNING"):
            ts = self.tm.query_task_state("xyz")
        assert ts is not None
        assert ts.progress == 0.3

    @patch("golem.task.taskmanager.get_external_address")
    def test_resume_task(self, mock_addr):
        mock_addr.return_value = self.addr_return
        with self.assertLogs(logger, level="WARNING"):
            assert self.tm.resume_task("xyz") is None
        t = self._get_task_mock()
        self.tm.add_new_task(t)
        with self.assertNoLogs(logger, level="WARNING"):
            self.tm.resume_task("xyz")
        assert self.tm.tasks["xyz"].task_status == TaskStatus.starting
        assert self.tm.tasks_states["xyz"].status == TaskStatus.starting

    @patch("golem.task.taskmanager.get_external_address")
    def test_restart_task(self, mock_addr):
        mock_addr.return_value = self.addr_return
        with self.assertLogs(logger, level="WARNING"):
            assert self.tm.restart_task("xyz") is None
        t = self._get_task_mock()
        self.tm.add_new_task(t)
        with self.assertNoLogs(logger, level="WARNING"):
            self.tm.restart_task("xyz")
        assert self.tm.tasks["xyz"].task_status == TaskStatus.restarted
        assert self.tm.tasks_states["xyz"].status == TaskStatus.restarted
        with patch('golem.task.taskbase.Task.needs_computation', return_value=True):
            self.tm.get_next_subtask("NODEID", "NODENAME", "xyz", 1000, 100, 10000, 10000)
            t.query_extra_data_return_value.ctd.subtask_id = "xxyyzz2"
            self.tm.get_next_subtask("NODEID2", "NODENAME2", "xyz", 1000, 100, 10000, 10000)
            self.assertEqual(len(self.tm.tasks_states["xyz"].subtask_states), 2)
            with self.assertNoLogs(logger, level="WARNING"):
                self.tm.restart_task("xyz")
            assert self.tm.tasks["xyz"].task_status == TaskStatus.restarted
            assert self.tm.tasks_states["xyz"].status == TaskStatus.restarted
            assert len(self.tm.tasks_states["xyz"].subtask_states) == 2
            for ss in list(self.tm.tasks_states["xyz"].subtask_states.values()):
                assert ss.subtask_status == SubtaskStatus.restarted

    @patch("golem.task.taskmanager.get_external_address")
    def test_abort_task(self, mock_addr):
        mock_addr.return_value = self.addr_return
        with self.assertLogs(logger, level="WARNING"):
            assert self.tm.abort_task("xyz") is None
        t = self._get_task_mock()
        self.tm.add_new_task(t)
        with self.assertNoLogs(logger, level="WARNING"):
            self.tm.abort_task("xyz")
        assert self.tm.tasks["xyz"].task_status == TaskStatus.aborted
        assert self.tm.tasks_states["xyz"].status == TaskStatus.aborted

    @patch("golem.task.taskmanager.get_external_address")
    def test_pause_task(self, mock_addr):
        mock_addr.return_value = self.addr_return
        with self.assertLogs(logger, level="WARNING"):
            assert self.tm.pause_task("xyz") is None
        t = self._get_task_mock()
        self.tm.add_new_task(t)
        with self.assertNoLogs(logger, level="WARNING"):
            self.tm.pause_task("xyz")
        assert self.tm.tasks["xyz"].task_status == TaskStatus.paused
        assert self.tm.tasks_states["xyz"].status == TaskStatus.paused

    @patch('golem.network.p2p.node.Node.collect_network_info')
    def test_get_tasks(self, _):
        count = 3

        tm = TaskManager("ABC", Node(), Mock(), root_path=self.path)
        task_id, subtask_id = self.__build_tasks(tm, count)

        one_task = tm.get_task_dict(task_id)
        assert one_task
        assert isinstance(one_task, dict)
        assert len(one_task)

        all_tasks = tm.get_tasks_dict()
        assert all_tasks
        assert isinstance(all_tasks, list)
        assert len(all_tasks) == count
        assert all(isinstance(t, dict) for t in all_tasks)

        one_subtask = tm.get_subtask_dict(subtask_id)
        assert isinstance(one_subtask, dict)
        assert len(one_subtask)

        all_subtasks = tm.get_subtasks_dict(task_id)
        assert all_subtasks
        assert isinstance(all_subtasks, list)
        assert all(isinstance(t, dict) for t in all_subtasks)

    @patch('golem.network.p2p.node.Node.collect_network_info')
    @patch('apps.blender.task.blenderrendertask.'
           'BlenderTaskTypeInfo.get_preview')
    def test_get_task_preview(self, get_preview, _):
        tm = TaskManager("ABC", Node(), Mock(), root_path=self.path)
        task_id, _ = self.__build_tasks(tm, 1)

        tm.get_task_preview(task_id)
        assert get_preview.called

    @patch('golem.network.p2p.node.Node.collect_network_info')
    def test_get_subtasks_borders(self, _):
        count = 3
        tm = TaskManager("ABC", Node(), Mock(), root_path=self.path)
        task_id, _ = self.__build_tasks(tm, count)

        borders = tm.get_subtasks_borders(task_id, 0)
        assert len(borders) == 0

        borders = tm.get_subtasks_borders(task_id, 1)
        assert len(borders) == 3
        assert all(len(b) == 4 for b in list(borders.values()))

        borders = tm.get_subtasks_borders(task_id, 2)
        assert len(borders) == 0

    @patch("golem.task.taskmanager.get_external_address")
    def test_change_timeouts(self, mock_addr):
        mock_addr.return_value = self.addr_return
        t = self._get_task_mock(timeout=20, subtask_timeout=40)
        self.tm.add_new_task(t)
        assert get_timestamp_utc() + 15 <= t.header.deadline
        assert t.header.deadline <= get_timestamp_utc() + 20
        assert t.header.subtask_timeout == 40
        self.tm.change_timeouts("xyz", 60, 10)
        assert get_timestamp_utc() + 55 <= t.header.deadline
        assert t.header.deadline <= get_timestamp_utc() + 60
        assert t.header.subtask_timeout == 10

    @patch("golem.task.taskmanager.get_external_address",
           side_effect=lambda *a, **k: ('1.2.3.4', 40103, None))
    def test_update_signatures(self, _):

        node = Node("node", "key_id", "10.0.0.10", 40103,
                    "1.2.3.4", 40103, None, 40102, 40102)
        task = Task(TaskHeader("node", "task_id", "1.2.3.4", 1234,
                               "key_id", "environment", task_owner=node), '')

        self.tm.keys_auth = EllipticalKeysAuth(self.path)
        self.tm.add_new_task(task)
        sig = task.header.signature

        self.tm.update_task_signatures()
        assert task.header.signature == sig

        task.header.task_owner.pub_port = 40104
        self.tm.update_task_signatures()
        assert task.header.signature != sig

    def test_get_estimated_cost(self):
        tm = TaskManager("ABC", Node(), Mock(), root_path=self.path)
        options = {'price': 100,
                   'subtask_time': 1.5,
                   'num_subtasks': 7
                   }
        assert tm.get_estimated_cost("Blender", options) == 1050
        with self.assertLogs(logger, level="WARNING"):
            assert tm.get_estimated_cost("Blender", {}) is None

    def test_errors(self):
        task_id = 'qaz123WSX'
        subtask_id = "qweasdzxc"
        t = self._get_task_mock(task_id=task_id, subtask_id=subtask_id)
        self.tm.add_new_task(t)
        with self.assertRaises(RuntimeError):
            self.tm.add_new_task(t)
        with self.assertRaises(TypeError):
            self.tm.set_value(task_id, subtask_id, "incorrect value")
        self.tm.key_id = None
        self.tm.listen_address = "not address"
        self.tm.listen_port = "not a port"
        t = self._get_task_mock(task_id="qaz123WSX2", subtask_id="qweasdzxc")
        with self.assertRaises(ValueError):
            self.tm.add_new_task(t)
        self.tm.key_id = "1"
        with self.assertRaises(IOError):
            self.tm.add_new_task(t)

    def test_restart_frame_subtasks(self):
        tm = self.tm
        tm.notice_task_updated = Mock()

        # Not existing task
        tm.restart_frame_subtasks('any_id', 1)
        assert not tm.notice_task_updated.called

        # Mock task without subtasks
        tm.tasks['test_id'] = Mock()
        tm.tasks['test_id'].get_subtasks.return_value = None
        tm.restart_frame_subtasks('test_id', 1)
        assert not tm.notice_task_updated.called

        # Create tasks
        tm.tasks.pop('test_id')
        _, subtask_id = self.__build_tasks(tm, 3)

        # Successful call
        for task_id in tm.tasks.iterkeys():
            for i in range(3):
                tm.restart_frame_subtasks(task_id, i + 1)
        assert tm.notice_task_updated.called

        subtask_states = {}

        for task in tm.tasks.itervalues():
            task_state = tm.tasks_states[task.header.task_id]
            subtask_states.update(task_state.subtask_states)

        for subtask_id, subtask_state in subtask_states.iteritems():
            assert subtask_state.subtask_status == SubtaskStatus.restarted

    def __build_tasks(self, tm, n, fixed_frames=False):
        tm.tasks = OrderedDict()
        tm.tasks_states = dict()
        tm.subtask_states = dict()

        task_id = None
        subtask_id = None
        previews = [None, 'result', ['result_1', 'result_2']]

        for i in range(0, n):
            task_id = str(uuid.uuid4())

            definition = Mock()
            definition.task_id = task_id
            definition.task_type = "blender"
            definition.subtask_timeout = 3671
            definition.subtask_status = [SubtaskStatus.failure,
                                         SubtaskStatus.finished][i % 2]
            definition.full_task_timeout = 3671 * 10
            definition.max_price = 1 * 10 ** 18
            definition.resolution = [1920, 1080]
            definition.resources = [str(uuid.uuid4()) for _ in range(5)]
            definition.output_file = os.path.join(self.tempdir, 'somefile')
            definition.main_scene_file = self.path
            definition.options.frames = list(range(i + 1))

            subtask_states, subtask_id = self.__build_subtasks(n)

            state = TaskState()
            state.status = TaskStatus.waiting
            state.remaining_time = 100 - i
            state.extra_data = dict(result_preview=previews[i % 3])
            state.subtask_states = subtask_states

            task = BlenderRenderTask(node_name='node',
                                     task_definition=definition,
                                     total_tasks=n,
                                     root_path=self.path)
            task.get_total_tasks = Mock()
            task.get_progress = Mock()
            task.get_total_tasks.return_value = i + 2
            task.get_progress.return_value = i * 10
            task.subtask_states = subtask_states

            task.preview_updater = Mock()
            task.preview_updaters = [Mock()] * n
            task.use_frames = fixed_frames or i % 2 == 0

<<<<<<< HEAD
            task.frames_subtasks = {"1": list(subtask_states.keys())}

            task.subtasks_given = {k: v.extra_data for k, v
                                   in list(subtask_states.items())}
=======
            task.frames_subtasks = {str(k): [] for k in
                                    definition.options.frames}
            task.frames_subtasks["1"] = subtask_states.keys()

            task.subtask_states = subtask_states
            task.subtasks_given = dict()

            for key, entry in subtask_states.iteritems():
                new_item = dict(entry.extra_data)
                new_item['frames'] = definition.options.frames
                new_item['status'] = definition.subtask_status
                task.subtasks_given[key] = new_item
>>>>>>> c9bb76f6

            tm.tasks[task_id] = task
            tm.tasks_states[task_id] = state
            tm.subtask_states.update(subtask_states)

        tm.subtask2task_mapping = self.__build_subtask2task(tm.tasks)
        return task_id, subtask_id

    @staticmethod
    def __build_subtasks(n):

        subtasks = dict()
        subtask_id = None

        for i in range(0, n):

            subtask = SubtaskState()
            subtask.subtask_id = str(uuid.uuid4())
            subtask.subtask_status = SubtaskStatus.starting
            subtask.computer = ComputerState()
            subtask.computer.node_name = 'node_{}'.format(i)
            subtask.computer.node_id = 'deadbeef0{}'.format(i)
            subtask.results = []
            subtask.stderr = 'error_{}'.format(i)
            subtask.stdout = 'output_{}'.format(i)
            subtask.extra_data = {'start_task': i, 'end_task': i}
            subtask_id = subtask.subtask_id

            subtasks[subtask.subtask_id] = subtask

        return subtasks, subtask_id

    @staticmethod
    def __build_subtask2task(tasks):
        subtask2task = dict()
        for k, t in list(tasks.items()):
            for sk, st in list(t.subtask_states.items()):
                subtask2task[st.subtask_id] = t.header.task_id
        return subtask2task<|MERGE_RESOLUTION|>--- conflicted
+++ resolved
@@ -748,12 +748,6 @@
             task.preview_updaters = [Mock()] * n
             task.use_frames = fixed_frames or i % 2 == 0
 
-<<<<<<< HEAD
-            task.frames_subtasks = {"1": list(subtask_states.keys())}
-
-            task.subtasks_given = {k: v.extra_data for k, v
-                                   in list(subtask_states.items())}
-=======
             task.frames_subtasks = {str(k): [] for k in
                                     definition.options.frames}
             task.frames_subtasks["1"] = subtask_states.keys()
@@ -766,7 +760,6 @@
                 new_item['frames'] = definition.options.frames
                 new_item['status'] = definition.subtask_status
                 task.subtasks_given[key] = new_item
->>>>>>> c9bb76f6
 
             tm.tasks[task_id] = task
             tm.tasks_states[task_id] = state
