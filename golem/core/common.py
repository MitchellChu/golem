--- conflicted
+++ resolved
@@ -1,222 +1,214 @@
-import collections
-import logging.config
-import os
-import sys
-from calendar import timegm
-from datetime import datetime
-from multiprocessing import cpu_count
-
-import pytz
-from pathlib import Path
-
-TIMEOUT_FORMAT = '{}:{:0=2d}:{:0=2d}'
-DEVNULL = open(os.devnull, 'wb')
-MAX_CPU_WINDOWS = 32
-MAX_CPU_MACOS = 16
-
-
-def is_frozen():
-    """
-    Check if running a frozen script
-    :return: True if executing a frozen script, False otherwise
-    """
-    return hasattr(sys, 'frozen') and sys.frozen
-
-
-def is_windows():
-    """
-    Check if this system is Windows
-    :return bool: True if current system is Windows, False otherwise
-    """
-    return sys.platform == "win32"
-
-
-def is_osx():
-    """
-    Check if this system is OS X
-    :return bool: True if current system is OS X, False otherwise
-    """
-    return sys.platform == "darwin"
-
-
-def is_linux():
-    """
-    Check if this system is Linux
-    :return bool: True if current system is Linux, False otherwise
-    """
-    return sys.platform.startswith('linux')
-
-
-def to_unicode(value):
-    if value is None:
-        return None
-    try:
-        if isinstance(value, bytes):
-            return value.decode('utf-8')
-        else:
-            return str(value)
-    except UnicodeDecodeError:
-        return value
-
-
-def update_dict(target, *updates):
-    """
-    Recursively update a dictionary
-    :param target: dictionary to update
-    :param updates: dictionaries to update with
-    :return: updated target dictionary
-    """
-    for update in updates:
-        for key, val in list(update.items()):
-            if isinstance(val, collections.Mapping):
-                target[key] = update_dict(target.get(key, {}), val)
-            else:
-                target[key] = update[key]
-    return target
-
-
-def get_golem_path():
-    """
-    Return path to main golem directory
-    :return str: path to main golem directory
-    """
-    return os.path.abspath(os.path.join(os.path.dirname(__file__), "../../"))
-
-
-def nt_path_to_posix_path(path):
-    """Replaces all "\"'s in a specified path by "/"'s and replaces
-    the leading "X:" (driver letter), if present, with "/x".
-    :param str path:
-    :return str:
-    """
-    path = path.replace("\\", "/")
-    parts = path.split(":")
-    if len(parts) > 1:
-        return "/" + parts[0].lower() + parts[1]
-    return path
-
-
-def get_timestamp_utc():
-    now = datetime.now(pytz.utc)
-    return datetime_to_timestamp(now)
-
-
-def timeout_to_deadline(timeout):
-    return get_timestamp_utc() + timeout
-
-
-def deadline_to_timeout(timestamp):
-    return timestamp - get_timestamp_utc()
-
-
-def timestamp_to_datetime(ts):
-    return datetime.fromtimestamp(ts, pytz.utc)
-
-
-def datetime_to_timestamp(then):
-    return timegm(then.utctimetuple()) + then.microsecond / 1000000.0
-
-
-def timeout_to_string(timeout):
-    hours = int(timeout / 3600)
-    timeout -= hours * 3600
-    minutes = int(timeout / 60)
-    timeout -= minutes * 60
-    return TIMEOUT_FORMAT.format(hours, minutes, timeout)
-
-
-def string_to_timeout(string):
-    values = string.split(':')
-    return int(values[0]) * 3600 + int(values[1]) * 60 + int(values[2])
-
-
-class HandleError(object):
-    def __init__(self, error, handle_error):
-        self.handle_error = handle_error
-        self.error = error
-
-    def __call__(self, func):
-        def func_wrapper(*args, **kwargs):
-            try:
-                return func(*args, **kwargs)
-            except self.error:
-                return self.handle_error(*args, **kwargs)
-
-        return func_wrapper
-
-
-class HandleKeyError(HandleError):
-    def __init__(self, handle_error):
-        super(HandleKeyError, self).__init__(
-            KeyError,
-            handle_error
-        )
-
-
-class HandleAttributeError(HandleError):
-    def __init__(self, handle_error):
-        super(HandleAttributeError, self).__init__(
-            AttributeError,
-            handle_error
-        )
-
-
-def config_logging(suffix='', datadir=None):
-    """Config logger"""
-    try:
-        from loggingconfig_local import LOGGING
-    except ImportError:
-        from loggingconfig import LOGGING
-
-    logdir_path = Path('logs')
-    if datadir is not None:
-        logdir_path = Path(datadir) / logdir_path
-        datadir += '/'
-    else:
-        datadir = ''
-    if not logdir_path.exists():
-        logdir_path.mkdir(parents=True)
-
-    for handler in list(LOGGING.get('handlers', {}).values()):
-        if 'filename' in handler:
-            handler['filename'] %= {
-                'datadir': datadir,
-                'suffix': suffix,
-            }
-
-    logging.config.dictConfig(LOGGING)
-    logging.captureWarnings(True)
-
-    import txaio
-    txaio.use_twisted()
-    from ethereum import slogging
-    slogging.configure(':debug')
-    from twisted.python import log
-    observer = log.PythonLoggingObserver(loggerName='twisted')
-    observer.start()
-
-    import txaio
-    txaio.use_twisted()
-    crossbar_log_lvl = logging.getLevelName(
-        logging.getLogger('golem.rpc.crossbar').level).lower()
-<<<<<<< HEAD
-    txaio.set_global_log_level(crossbar_log_lvl)
-
-=======
-    set_global_log_level(crossbar_log_lvl)
-
-
-def get_cpu_count():
-    """
-    Get number of cores with system limitations:
-    - max 32 on Windows due to VBox limitation
-    - max 16 on MacOS dut to xhyve limitation
-    :return: number of cores
-    """
-    if is_windows():
-        return min(cpu_count(), MAX_CPU_WINDOWS)  # VBox limitation
-    if is_osx():
-        return min(cpu_count(), MAX_CPU_MACOS)    # xhyve limitation
-    return cpu_count()  # No limitatons on Linux
-
->>>>>>> 6005c30e
+import collections
+import logging.config
+import os
+import sys
+from calendar import timegm
+from datetime import datetime
+from multiprocessing import cpu_count
+
+import pytz
+from pathlib import Path
+
+TIMEOUT_FORMAT = '{}:{:0=2d}:{:0=2d}'
+DEVNULL = open(os.devnull, 'wb')
+MAX_CPU_WINDOWS = 32
+MAX_CPU_MACOS = 16
+
+
+def is_frozen():
+    """
+    Check if running a frozen script
+    :return: True if executing a frozen script, False otherwise
+    """
+    return hasattr(sys, 'frozen') and sys.frozen
+
+
+def is_windows():
+    """
+    Check if this system is Windows
+    :return bool: True if current system is Windows, False otherwise
+    """
+    return sys.platform == "win32"
+
+
+def is_osx():
+    """
+    Check if this system is OS X
+    :return bool: True if current system is OS X, False otherwise
+    """
+    return sys.platform == "darwin"
+
+
+def is_linux():
+    """
+    Check if this system is Linux
+    :return bool: True if current system is Linux, False otherwise
+    """
+    return sys.platform.startswith('linux')
+
+
+def to_unicode(value):
+    if value is None:
+        return None
+    try:
+        if isinstance(value, bytes):
+            return value.decode('utf-8')
+        else:
+            return str(value)
+    except UnicodeDecodeError:
+        return value
+
+
+def update_dict(target, *updates):
+    """
+    Recursively update a dictionary
+    :param target: dictionary to update
+    :param updates: dictionaries to update with
+    :return: updated target dictionary
+    """
+    for update in updates:
+        for key, val in list(update.items()):
+            if isinstance(val, collections.Mapping):
+                target[key] = update_dict(target.get(key, {}), val)
+            else:
+                target[key] = update[key]
+    return target
+
+
+def get_golem_path():
+    """
+    Return path to main golem directory
+    :return str: path to main golem directory
+    """
+    return os.path.abspath(os.path.join(os.path.dirname(__file__), "../../"))
+
+
+def nt_path_to_posix_path(path):
+    """Replaces all "\"'s in a specified path by "/"'s and replaces
+    the leading "X:" (driver letter), if present, with "/x".
+    :param str path:
+    :return str:
+    """
+    path = path.replace("\\", "/")
+    parts = path.split(":")
+    if len(parts) > 1:
+        return "/" + parts[0].lower() + parts[1]
+    return path
+
+
+def get_timestamp_utc():
+    now = datetime.now(pytz.utc)
+    return datetime_to_timestamp(now)
+
+
+def timeout_to_deadline(timeout):
+    return get_timestamp_utc() + timeout
+
+
+def deadline_to_timeout(timestamp):
+    return timestamp - get_timestamp_utc()
+
+
+def timestamp_to_datetime(ts):
+    return datetime.fromtimestamp(ts, pytz.utc)
+
+
+def datetime_to_timestamp(then):
+    return timegm(then.utctimetuple()) + then.microsecond / 1000000.0
+
+
+def timeout_to_string(timeout):
+    hours = int(timeout / 3600)
+    timeout -= hours * 3600
+    minutes = int(timeout / 60)
+    timeout -= minutes * 60
+    return TIMEOUT_FORMAT.format(hours, minutes, timeout)
+
+
+def string_to_timeout(string):
+    values = string.split(':')
+    return int(values[0]) * 3600 + int(values[1]) * 60 + int(values[2])
+
+
+class HandleError(object):
+    def __init__(self, error, handle_error):
+        self.handle_error = handle_error
+        self.error = error
+
+    def __call__(self, func):
+        def func_wrapper(*args, **kwargs):
+            try:
+                return func(*args, **kwargs)
+            except self.error:
+                return self.handle_error(*args, **kwargs)
+
+        return func_wrapper
+
+
+class HandleKeyError(HandleError):
+    def __init__(self, handle_error):
+        super(HandleKeyError, self).__init__(
+            KeyError,
+            handle_error
+        )
+
+
+class HandleAttributeError(HandleError):
+    def __init__(self, handle_error):
+        super(HandleAttributeError, self).__init__(
+            AttributeError,
+            handle_error
+        )
+
+
+def config_logging(suffix='', datadir=None):
+    """Config logger"""
+    try:
+        from loggingconfig_local import LOGGING
+    except ImportError:
+        from loggingconfig import LOGGING
+
+    logdir_path = Path('logs')
+    if datadir is not None:
+        logdir_path = Path(datadir) / logdir_path
+        datadir += '/'
+    else:
+        datadir = ''
+    if not logdir_path.exists():
+        logdir_path.mkdir(parents=True)
+
+    for handler in list(LOGGING.get('handlers', {}).values()):
+        if 'filename' in handler:
+            handler['filename'] %= {
+                'datadir': datadir,
+                'suffix': suffix,
+            }
+
+    logging.config.dictConfig(LOGGING)
+    logging.captureWarnings(True)
+
+    import txaio
+    txaio.use_twisted()
+    from ethereum import slogging
+    slogging.configure(':debug')
+    from twisted.python import log
+    observer = log.PythonLoggingObserver(loggerName='twisted')
+    observer.start()
+
+    crossbar_log_lvl = logging.getLevelName(
+        logging.getLogger('golem.rpc.crossbar').level).lower()
+    txaio.set_global_log_level(crossbar_log_lvl)
+
+
+def get_cpu_count():
+    """
+    Get number of cores with system limitations:
+    - max 32 on Windows due to VBox limitation
+    - max 16 on MacOS dut to xhyve limitation
+    :return: number of cores
+    """
+    if is_windows():
+        return min(cpu_count(), MAX_CPU_WINDOWS)  # VBox limitation
+    if is_osx():
+        return min(cpu_count(), MAX_CPU_MACOS)    # xhyve limitation
+    return cpu_count()  # No limitatons on Linux