import logging
import random
import os
import math

from PIL import Image, ImageChops

from golem.task.taskstate import SubtaskStatus

from gnr.renderingdirmanager import get_test_task_path, get_tmp_path, find_task_script
from gnr.renderingenvironment import BlenderEnvironment
from gnr.renderingtaskstate import RendererDefaults, RendererInfo
from gnr.task.gnrtask import GNROptions, check_subtask_id_wrapper
from gnr.task.framerenderingtask import FrameRenderingTask, FrameRenderingTaskBuilder, get_task_boarder, \
    get_task_num_from_pixels
from gnr.task.renderingtaskcollector import RenderingTaskCollector, exr_to_pil
from gnr.task.scenefileeditor import regenerate_blender_crop_file


logger = logging.getLogger(__name__)


class BlenderDefaults(RendererDefaults):
    def __init__(self):
        RendererDefaults.__init__(self)
        self.output_format = "EXR"
        self.main_program_file = find_task_script("blendertask.py")
        self.min_subtasks = 1
        self.max_subtasks = 100
        self.default_subtasks = 6


def build_blender_renderer_info(dialog, customizer):
    defaults = BlenderDefaults()

    renderer = RendererInfo("Blender", defaults, BlenderRenderTaskBuilder, dialog,
                            customizer, BlenderRendererOptions)
    renderer.output_formats = ["PNG", "TGA", "EXR"]
    renderer.scene_file_ext = ["blend"]
    renderer.get_task_num_from_pixels = get_task_num_from_pixels
    renderer.get_task_boarder = get_task_boarder

    return renderer


class BlenderRendererOptions(GNROptions):
    def __init__(self):
        self.environment = BlenderEnvironment()
        self.engine_values = ["BLENDER_RENDER", "BLENDER_GAME", "CYCLES"]
        self.engine = "BLENDER_RENDER"
        self.use_frames = False
        self.frames = range(1, 11)


class BlenderRenderTaskBuilder(FrameRenderingTaskBuilder):
    """ Build new Blender tasks using RenderingTaskDefintions and BlenderRendererOptions as taskdefinition
    renderer options
    """
    def build(self):
        main_scene_dir = os.path.dirname(self.task_definition.main_scene_file)
<<<<<<< HEAD

        vray_task = BlenderRenderTask(
            self.node_name,
            self.task_definition.task_id,
            main_scene_dir,
            self.task_definition.main_scene_file,
            self.task_definition.main_program_file,
            self._calculate_total(BlenderDefaults(), self.task_definition),
            self.task_definition.resolution[0],
            self.task_definition.resolution[1],
            os.path.splitext(os.path.basename(self.task_definition.output_file))[0],
            self.task_definition.output_file,
            self.task_definition.output_format,
            self.task_definition.full_task_timeout,
            self.task_definition.subtask_timeout,
            self.task_definition.resources,
            self.task_definition.estimated_memory,
            self.root_path,
            self.task_definition.renderer_options.use_frames,
            self.task_definition.renderer_options.frames,
            self.task_definition.renderer_options.engine,
            docker_images=self.task_definition.docker_images,
            )
        return self._set_verification_options(vray_task)
=======
        blender_task = BlenderRenderTask(self.node_name,
                                         self.task_definition.task_id,
                                         main_scene_dir,
                                         self.task_definition.main_scene_file,
                                         self.task_definition.main_program_file,
                                         self._calculate_total(BlenderDefaults(), self.task_definition),
                                         self.task_definition.resolution[0],
                                         self.task_definition.resolution[1],
                                         os.path.splitext(os.path.basename(self.task_definition.output_file))[0],
                                         self.task_definition.output_file,
                                         self.task_definition.output_format,
                                         self.task_definition.full_task_timeout,
                                         self.task_definition.subtask_timeout,
                                         self.task_definition.resources,
                                         self.task_definition.estimated_memory,
                                         self.root_path,
                                         self.task_definition.renderer_options.use_frames,
                                         self.task_definition.renderer_options.frames,
                                         self.task_definition.max_price,
                                         self.task_definition.renderer_options.engine
                                        )
        return self._set_verification_options(blender_task)
>>>>>>> d657acd6

    def _set_verification_options(self, new_task):
        new_task = FrameRenderingTaskBuilder._set_verification_options(self, new_task)
        if new_task.advanceVerification:
            box_x = max(new_task.verification_options.box_size[0], 8)
            box_y = max(new_task.verification_options.box_size[1], 8)
            new_task.box_size = (box_x, box_y)
        return new_task


DEFAULT_BLENDER_DOCKER_IMAGE = "golem/blender:latest"


class BlenderRenderTask(FrameRenderingTask):

    ################
    # Task methods #
    ################

    def __init__(self,
                 node_name,
                 task_id,
                 main_scene_dir,
                 main_scene_file,
                 main_program_file,
                 total_tasks,
                 res_x,
                 res_y,
                 outfilebasename,
                 output_file,
                 output_format,
                 full_task_timeout,
                 subtask_timeout,
                 task_resources,
                 estimated_memory,
                 root_path,
                 use_frames,
                 frames,
                 max_price,
                 engine,
                 return_address="",
                 return_port=0,
                 key_id="",
                 docker_images=None):

        FrameRenderingTask.__init__(self, node_name, task_id, return_address, return_port, key_id,
                                    BlenderEnvironment.get_id(), full_task_timeout, subtask_timeout,
                                    main_program_file, task_resources, main_scene_dir, main_scene_file,
                                    total_tasks, res_x, res_y, outfilebasename, output_file, output_format,
<<<<<<< HEAD
                                    root_path, estimated_memory, use_frames, frames,
                                    docker_images)
=======
                                    root_path, estimated_memory, use_frames, frames, max_price)
>>>>>>> d657acd6

        crop_task = find_task_script("blendercrop.py")
        try:
            with open(crop_task) as f:
                self.script_src = f.read()
        except IOError as err:
            logger.error("Wrong script file: {}".format(err))
            self.script_src = ""

        self.engine = engine

        self.frames_given = {}
        for frame in frames:
            self.frames_given[frame] = {}

    def query_extra_data(self, perf_index, num_cores=0, node_id=None, node_name=None):

        if not self._accept_client(node_id):
            logger.warning("Client {} banned from this task ".format(node_name))
            return None

        start_task, end_task = self._get_next_task()

        working_directory = self._get_working_directory()
        scene_file = self._get_scene_file_rel_path()

        if self.use_frames:
            frames, parts = self._choose_frames(self.frames, start_task, self.total_tasks)
        else:
            frames = [1]
            parts = 1

        if not self.use_frames:
            min_y = (self.total_tasks - start_task) * (1.0 / float(self.total_tasks))
            max_y = (self.total_tasks - start_task + 1) * (1.0 / float(self.total_tasks))
        elif parts > 1:
            min_y = (parts - self._count_part(start_task, parts)) * (1.0 / float(parts))
            max_y = (parts - self._count_part(start_task, parts) + 1) * (1.0 / float(parts))
        else:
            min_y = 0.0
            max_y = 1.0

        script_src = regenerate_blender_crop_file(self.script_src, self.res_x, self.res_y, 0.0, 1.0, min_y, max_y)
        extra_data = {"path_root": self.main_scene_dir,
                      "start_task": start_task,
                      "end_task": end_task,
                      "total_tasks": self.total_tasks,
                      "outfilebasename": self.outfilebasename,
                      "scene_file": scene_file,
                      "script_src": script_src,
                      "engine": self.engine,
                      "frames": frames,
                      }

        hash = "{}".format(random.getrandbits(128))
        self.subtasks_given[hash] = extra_data
        self.subtasks_given[hash]['status'] = SubtaskStatus.starting
        self.subtasks_given[hash]['perf'] = perf_index
        self.subtasks_given[hash]['node_id'] = node_id
        self.subtasks_given[hash]['parts'] = parts

        if not self.use_frames:
            self._update_task_preview()
        else:
            self._update_frame_task_preview()

        return self._new_compute_task_def(hash, extra_data, working_directory, perf_index)

    ###################
    # GNRTask methods #
    ###################

    def query_extra_data_for_test_task(self):

        working_directory = self._get_working_directory()
        scene_file = self._get_scene_file_rel_path()

        if self.use_frames:
            frames = [self.frames[0]]
        else:
            frames = []

        if self.use_frames:
            frames = [self.frames[0]]
        else:
            frames = [1]

        script_src = regenerate_blender_crop_file(self.script_src, 8, 8, 0.0, 1.0, 0.0, 1.0)

        extra_data = {"path_root": self.main_scene_dir,
                      "start_task": 1,
                      "end_task": 1,
                      "total_tasks": self.total_tasks,
                      "outfilebasename": self.outfilebasename,
                      "scene_file": scene_file,
                      "script_src": script_src,
                      "engine": self.engine,
                      "frames": frames
                      }

        hash = "{}".format(random.getrandbits(128))

        self.test_task_res_path = get_test_task_path(self.root_path)
        logger.debug(self.test_task_res_path)
        if not os.path.exists(self.test_task_res_path):
            os.makedirs(self.test_task_res_path)

        return self._new_compute_task_def(hash, extra_data, working_directory, 0)

    def _get_part_size(self):
        if not self.use_frames:
            res_y = int(math.floor(float(self.res_y) / float(self.total_tasks)))
        elif len(self.frames) >= self.total_tasks:
            res_y = self.res_y
        else:
            parts = self.total_tasks / len(self.frames)
            res_y = int(math.floor(float(self.res_y) / float(parts)))
        return self.res_x, res_y

    @check_subtask_id_wrapper
    def _get_part_img_size(self, subtask_id, adv_test_file):
        x, y = self._get_part_size()
        return 0, 0, x, y

    @check_subtask_id_wrapper
    def _change_scope(self, subtask_id, start_box, tr_file):
        extra_data, _ = FrameRenderingTask._change_scope(self, subtask_id, start_box, tr_file)
        min_x = start_box[0] / float(self.res_x)
        max_x = (start_box[0] + self.verification_options.box_size[0] + 1) / float(self.res_x)
        start_y = start_box[1] + (extra_data['start_task'] - 1) * (self.res_y / float(extra_data['total_tasks']))
        max_y = float(self.res_y - start_y) / self.res_y
        min_y = max(float(self.res_y - start_y - self.verification_options.box_size[1] - 1) / self.res_y, 0.0)
        script_src = regenerate_blender_crop_file(self.script_src, self.res_x, self.res_y, min_x, max_x, min_y, max_y)
        extra_data['script_src'] = script_src
        return extra_data, (0, 0)

    def __get_frame_num_from_output_file(self, file_):
        file_name = os.path.basename(file_)
        file_name, ext = os.path.splitext(file_name)
        idx = file_name.find(self.outfilebasename)
        return int(file_name[idx + len(self.outfilebasename):])

    def _update_preview(self, new_chunk_file_path, chunk_num):
        try:
            if new_chunk_file_path.endswith(".exr"):
                img = exr_to_pil(new_chunk_file_path)
            else:
                img = Image.open(new_chunk_file_path)
            img_offset = Image.new("RGB", (self.res_x, self.res_y))
            offset = int(math.floor((chunk_num - 1) * float(self.res_y) / float(self.total_tasks)))
            img_offset.paste(img, (0, offset))
        except Exception as err:
            logger.error("Can't generate preview {}".format(err))
            return

        tmp_dir = get_tmp_path(self.header.node_name, self.header.task_id, self.root_path)

        self.preview_file_path = "{}".format(os.path.join(tmp_dir, "current_preview"))

        if os.path.exists(self.preview_file_path):
            img_current = Image.open(self.preview_file_path)
            img_current = ImageChops.add(img_current, img_offset)
            img_current.save(self.preview_file_path, "BMP")
        else:
            img_offset.save(self.preview_file_path, "BMP")

    def _get_output_name(self, frame_num, num_start):
        num = str(frame_num)
        return "{}{}.{}".format(self.outfilebasename, num.zfill(4), self.output_format)
<|MERGE_RESOLUTION|>--- conflicted
+++ resolved
@@ -1,333 +1,303 @@
-import logging
-import random
-import os
-import math
-
-from PIL import Image, ImageChops
-
-from golem.task.taskstate import SubtaskStatus
-
-from gnr.renderingdirmanager import get_test_task_path, get_tmp_path, find_task_script
-from gnr.renderingenvironment import BlenderEnvironment
-from gnr.renderingtaskstate import RendererDefaults, RendererInfo
-from gnr.task.gnrtask import GNROptions, check_subtask_id_wrapper
-from gnr.task.framerenderingtask import FrameRenderingTask, FrameRenderingTaskBuilder, get_task_boarder, \
-    get_task_num_from_pixels
-from gnr.task.renderingtaskcollector import RenderingTaskCollector, exr_to_pil
-from gnr.task.scenefileeditor import regenerate_blender_crop_file
-
-
-logger = logging.getLogger(__name__)
-
-
-class BlenderDefaults(RendererDefaults):
-    def __init__(self):
-        RendererDefaults.__init__(self)
-        self.output_format = "EXR"
-        self.main_program_file = find_task_script("blendertask.py")
-        self.min_subtasks = 1
-        self.max_subtasks = 100
-        self.default_subtasks = 6
-
-
-def build_blender_renderer_info(dialog, customizer):
-    defaults = BlenderDefaults()
-
-    renderer = RendererInfo("Blender", defaults, BlenderRenderTaskBuilder, dialog,
-                            customizer, BlenderRendererOptions)
-    renderer.output_formats = ["PNG", "TGA", "EXR"]
-    renderer.scene_file_ext = ["blend"]
-    renderer.get_task_num_from_pixels = get_task_num_from_pixels
-    renderer.get_task_boarder = get_task_boarder
-
-    return renderer
-
-
-class BlenderRendererOptions(GNROptions):
-    def __init__(self):
-        self.environment = BlenderEnvironment()
-        self.engine_values = ["BLENDER_RENDER", "BLENDER_GAME", "CYCLES"]
-        self.engine = "BLENDER_RENDER"
-        self.use_frames = False
-        self.frames = range(1, 11)
-
-
-class BlenderRenderTaskBuilder(FrameRenderingTaskBuilder):
-    """ Build new Blender tasks using RenderingTaskDefintions and BlenderRendererOptions as taskdefinition
-    renderer options
-    """
-    def build(self):
-        main_scene_dir = os.path.dirname(self.task_definition.main_scene_file)
-<<<<<<< HEAD
-
-        vray_task = BlenderRenderTask(
-            self.node_name,
-            self.task_definition.task_id,
-            main_scene_dir,
-            self.task_definition.main_scene_file,
-            self.task_definition.main_program_file,
-            self._calculate_total(BlenderDefaults(), self.task_definition),
-            self.task_definition.resolution[0],
-            self.task_definition.resolution[1],
-            os.path.splitext(os.path.basename(self.task_definition.output_file))[0],
-            self.task_definition.output_file,
-            self.task_definition.output_format,
-            self.task_definition.full_task_timeout,
-            self.task_definition.subtask_timeout,
-            self.task_definition.resources,
-            self.task_definition.estimated_memory,
-            self.root_path,
-            self.task_definition.renderer_options.use_frames,
-            self.task_definition.renderer_options.frames,
-            self.task_definition.renderer_options.engine,
-            docker_images=self.task_definition.docker_images,
-            )
-        return self._set_verification_options(vray_task)
-=======
-        blender_task = BlenderRenderTask(self.node_name,
-                                         self.task_definition.task_id,
-                                         main_scene_dir,
-                                         self.task_definition.main_scene_file,
-                                         self.task_definition.main_program_file,
-                                         self._calculate_total(BlenderDefaults(), self.task_definition),
-                                         self.task_definition.resolution[0],
-                                         self.task_definition.resolution[1],
-                                         os.path.splitext(os.path.basename(self.task_definition.output_file))[0],
-                                         self.task_definition.output_file,
-                                         self.task_definition.output_format,
-                                         self.task_definition.full_task_timeout,
-                                         self.task_definition.subtask_timeout,
-                                         self.task_definition.resources,
-                                         self.task_definition.estimated_memory,
-                                         self.root_path,
-                                         self.task_definition.renderer_options.use_frames,
-                                         self.task_definition.renderer_options.frames,
-                                         self.task_definition.max_price,
-                                         self.task_definition.renderer_options.engine
-                                        )
-        return self._set_verification_options(blender_task)
->>>>>>> d657acd6
-
-    def _set_verification_options(self, new_task):
-        new_task = FrameRenderingTaskBuilder._set_verification_options(self, new_task)
-        if new_task.advanceVerification:
-            box_x = max(new_task.verification_options.box_size[0], 8)
-            box_y = max(new_task.verification_options.box_size[1], 8)
-            new_task.box_size = (box_x, box_y)
-        return new_task
-
-
-DEFAULT_BLENDER_DOCKER_IMAGE = "golem/blender:latest"
-
-
-class BlenderRenderTask(FrameRenderingTask):
-
-    ################
-    # Task methods #
-    ################
-
-    def __init__(self,
-                 node_name,
-                 task_id,
-                 main_scene_dir,
-                 main_scene_file,
-                 main_program_file,
-                 total_tasks,
-                 res_x,
-                 res_y,
-                 outfilebasename,
-                 output_file,
-                 output_format,
-                 full_task_timeout,
-                 subtask_timeout,
-                 task_resources,
-                 estimated_memory,
-                 root_path,
-                 use_frames,
-                 frames,
-                 max_price,
-                 engine,
-                 return_address="",
-                 return_port=0,
-                 key_id="",
-                 docker_images=None):
-
-        FrameRenderingTask.__init__(self, node_name, task_id, return_address, return_port, key_id,
-                                    BlenderEnvironment.get_id(), full_task_timeout, subtask_timeout,
-                                    main_program_file, task_resources, main_scene_dir, main_scene_file,
-                                    total_tasks, res_x, res_y, outfilebasename, output_file, output_format,
-<<<<<<< HEAD
-                                    root_path, estimated_memory, use_frames, frames,
-                                    docker_images)
-=======
-                                    root_path, estimated_memory, use_frames, frames, max_price)
->>>>>>> d657acd6
-
-        crop_task = find_task_script("blendercrop.py")
-        try:
-            with open(crop_task) as f:
-                self.script_src = f.read()
-        except IOError as err:
-            logger.error("Wrong script file: {}".format(err))
-            self.script_src = ""
-
-        self.engine = engine
-
-        self.frames_given = {}
-        for frame in frames:
-            self.frames_given[frame] = {}
-
-    def query_extra_data(self, perf_index, num_cores=0, node_id=None, node_name=None):
-
-        if not self._accept_client(node_id):
-            logger.warning("Client {} banned from this task ".format(node_name))
-            return None
-
-        start_task, end_task = self._get_next_task()
-
-        working_directory = self._get_working_directory()
-        scene_file = self._get_scene_file_rel_path()
-
-        if self.use_frames:
-            frames, parts = self._choose_frames(self.frames, start_task, self.total_tasks)
-        else:
-            frames = [1]
-            parts = 1
-
-        if not self.use_frames:
-            min_y = (self.total_tasks - start_task) * (1.0 / float(self.total_tasks))
-            max_y = (self.total_tasks - start_task + 1) * (1.0 / float(self.total_tasks))
-        elif parts > 1:
-            min_y = (parts - self._count_part(start_task, parts)) * (1.0 / float(parts))
-            max_y = (parts - self._count_part(start_task, parts) + 1) * (1.0 / float(parts))
-        else:
-            min_y = 0.0
-            max_y = 1.0
-
-        script_src = regenerate_blender_crop_file(self.script_src, self.res_x, self.res_y, 0.0, 1.0, min_y, max_y)
-        extra_data = {"path_root": self.main_scene_dir,
-                      "start_task": start_task,
-                      "end_task": end_task,
-                      "total_tasks": self.total_tasks,
-                      "outfilebasename": self.outfilebasename,
-                      "scene_file": scene_file,
-                      "script_src": script_src,
-                      "engine": self.engine,
-                      "frames": frames,
-                      }
-
-        hash = "{}".format(random.getrandbits(128))
-        self.subtasks_given[hash] = extra_data
-        self.subtasks_given[hash]['status'] = SubtaskStatus.starting
-        self.subtasks_given[hash]['perf'] = perf_index
-        self.subtasks_given[hash]['node_id'] = node_id
-        self.subtasks_given[hash]['parts'] = parts
-
-        if not self.use_frames:
-            self._update_task_preview()
-        else:
-            self._update_frame_task_preview()
-
-        return self._new_compute_task_def(hash, extra_data, working_directory, perf_index)
-
-    ###################
-    # GNRTask methods #
-    ###################
-
-    def query_extra_data_for_test_task(self):
-
-        working_directory = self._get_working_directory()
-        scene_file = self._get_scene_file_rel_path()
-
-        if self.use_frames:
-            frames = [self.frames[0]]
-        else:
-            frames = []
-
-        if self.use_frames:
-            frames = [self.frames[0]]
-        else:
-            frames = [1]
-
-        script_src = regenerate_blender_crop_file(self.script_src, 8, 8, 0.0, 1.0, 0.0, 1.0)
-
-        extra_data = {"path_root": self.main_scene_dir,
-                      "start_task": 1,
-                      "end_task": 1,
-                      "total_tasks": self.total_tasks,
-                      "outfilebasename": self.outfilebasename,
-                      "scene_file": scene_file,
-                      "script_src": script_src,
-                      "engine": self.engine,
-                      "frames": frames
-                      }
-
-        hash = "{}".format(random.getrandbits(128))
-
-        self.test_task_res_path = get_test_task_path(self.root_path)
-        logger.debug(self.test_task_res_path)
-        if not os.path.exists(self.test_task_res_path):
-            os.makedirs(self.test_task_res_path)
-
-        return self._new_compute_task_def(hash, extra_data, working_directory, 0)
-
-    def _get_part_size(self):
-        if not self.use_frames:
-            res_y = int(math.floor(float(self.res_y) / float(self.total_tasks)))
-        elif len(self.frames) >= self.total_tasks:
-            res_y = self.res_y
-        else:
-            parts = self.total_tasks / len(self.frames)
-            res_y = int(math.floor(float(self.res_y) / float(parts)))
-        return self.res_x, res_y
-
-    @check_subtask_id_wrapper
-    def _get_part_img_size(self, subtask_id, adv_test_file):
-        x, y = self._get_part_size()
-        return 0, 0, x, y
-
-    @check_subtask_id_wrapper
-    def _change_scope(self, subtask_id, start_box, tr_file):
-        extra_data, _ = FrameRenderingTask._change_scope(self, subtask_id, start_box, tr_file)
-        min_x = start_box[0] / float(self.res_x)
-        max_x = (start_box[0] + self.verification_options.box_size[0] + 1) / float(self.res_x)
-        start_y = start_box[1] + (extra_data['start_task'] - 1) * (self.res_y / float(extra_data['total_tasks']))
-        max_y = float(self.res_y - start_y) / self.res_y
-        min_y = max(float(self.res_y - start_y - self.verification_options.box_size[1] - 1) / self.res_y, 0.0)
-        script_src = regenerate_blender_crop_file(self.script_src, self.res_x, self.res_y, min_x, max_x, min_y, max_y)
-        extra_data['script_src'] = script_src
-        return extra_data, (0, 0)
-
-    def __get_frame_num_from_output_file(self, file_):
-        file_name = os.path.basename(file_)
-        file_name, ext = os.path.splitext(file_name)
-        idx = file_name.find(self.outfilebasename)
-        return int(file_name[idx + len(self.outfilebasename):])
-
-    def _update_preview(self, new_chunk_file_path, chunk_num):
-        try:
-            if new_chunk_file_path.endswith(".exr"):
-                img = exr_to_pil(new_chunk_file_path)
-            else:
-                img = Image.open(new_chunk_file_path)
-            img_offset = Image.new("RGB", (self.res_x, self.res_y))
-            offset = int(math.floor((chunk_num - 1) * float(self.res_y) / float(self.total_tasks)))
-            img_offset.paste(img, (0, offset))
-        except Exception as err:
-            logger.error("Can't generate preview {}".format(err))
-            return
-
-        tmp_dir = get_tmp_path(self.header.node_name, self.header.task_id, self.root_path)
-
-        self.preview_file_path = "{}".format(os.path.join(tmp_dir, "current_preview"))
-
-        if os.path.exists(self.preview_file_path):
-            img_current = Image.open(self.preview_file_path)
-            img_current = ImageChops.add(img_current, img_offset)
-            img_current.save(self.preview_file_path, "BMP")
-        else:
-            img_offset.save(self.preview_file_path, "BMP")
-
-    def _get_output_name(self, frame_num, num_start):
-        num = str(frame_num)
-        return "{}{}.{}".format(self.outfilebasename, num.zfill(4), self.output_format)
+import logging
+import random
+import os
+import math
+
+from PIL import Image, ImageChops
+
+from golem.task.taskstate import SubtaskStatus
+
+from gnr.renderingdirmanager import get_test_task_path, get_tmp_path, find_task_script
+from gnr.renderingenvironment import BlenderEnvironment
+from gnr.renderingtaskstate import RendererDefaults, RendererInfo
+from gnr.task.gnrtask import GNROptions, check_subtask_id_wrapper
+from gnr.task.framerenderingtask import FrameRenderingTask, FrameRenderingTaskBuilder, get_task_boarder, \
+    get_task_num_from_pixels
+from gnr.task.renderingtaskcollector import RenderingTaskCollector, exr_to_pil
+from gnr.task.scenefileeditor import regenerate_blender_crop_file
+
+
+logger = logging.getLogger(__name__)
+
+
+class BlenderDefaults(RendererDefaults):
+    def __init__(self):
+        RendererDefaults.__init__(self)
+        self.output_format = "EXR"
+        self.main_program_file = find_task_script("blendertask.py")
+        self.min_subtasks = 1
+        self.max_subtasks = 100
+        self.default_subtasks = 6
+
+
+def build_blender_renderer_info(dialog, customizer):
+    defaults = BlenderDefaults()
+
+    renderer = RendererInfo("Blender", defaults, BlenderRenderTaskBuilder, dialog,
+                            customizer, BlenderRendererOptions)
+    renderer.output_formats = ["PNG", "TGA", "EXR"]
+    renderer.scene_file_ext = ["blend"]
+    renderer.get_task_num_from_pixels = get_task_num_from_pixels
+    renderer.get_task_boarder = get_task_boarder
+
+    return renderer
+
+
+class BlenderRendererOptions(GNROptions):
+    def __init__(self):
+        self.environment = BlenderEnvironment()
+        self.engine_values = ["BLENDER_RENDER", "BLENDER_GAME", "CYCLES"]
+        self.engine = "BLENDER_RENDER"
+        self.use_frames = False
+        self.frames = range(1, 11)
+
+
+class BlenderRenderTaskBuilder(FrameRenderingTaskBuilder):
+    """ Build new Blender tasks using RenderingTaskDefintions and BlenderRendererOptions as taskdefinition
+    renderer options
+    """
+    def build(self):
+        main_scene_dir = os.path.dirname(self.task_definition.main_scene_file)
+
+        blender_task = BlenderRenderTask(self.node_name,
+                                         self.task_definition.task_id,
+                                         main_scene_dir,
+                                         self.task_definition.main_scene_file,
+                                         self.task_definition.main_program_file,
+                                         self._calculate_total(BlenderDefaults(), self.task_definition),
+                                         self.task_definition.resolution[0],
+                                         self.task_definition.resolution[1],
+                                         os.path.splitext(os.path.basename(self.task_definition.output_file))[0],
+                                         self.task_definition.output_file,
+                                         self.task_definition.output_format,
+                                         self.task_definition.full_task_timeout,
+                                         self.task_definition.subtask_timeout,
+                                         self.task_definition.resources,
+                                         self.task_definition.estimated_memory,
+                                         self.root_path,
+                                         self.task_definition.renderer_options.use_frames,
+                                         self.task_definition.renderer_options.frames,
+                                         self.task_definition.max_price,
+                                         self.task_definition.renderer_options.engine,
+                                         docker_images=self.task_definition.docker_images,
+                                        )
+        return self._set_verification_options(blender_task)
+
+    def _set_verification_options(self, new_task):
+        new_task = FrameRenderingTaskBuilder._set_verification_options(self, new_task)
+        if new_task.advanceVerification:
+            box_x = max(new_task.verification_options.box_size[0], 8)
+            box_y = max(new_task.verification_options.box_size[1], 8)
+            new_task.box_size = (box_x, box_y)
+        return new_task
+
+
+DEFAULT_BLENDER_DOCKER_IMAGE = "golem/blender:latest"
+
+
+class BlenderRenderTask(FrameRenderingTask):
+
+    ################
+    # Task methods #
+    ################
+
+    def __init__(self,
+                 node_name,
+                 task_id,
+                 main_scene_dir,
+                 main_scene_file,
+                 main_program_file,
+                 total_tasks,
+                 res_x,
+                 res_y,
+                 outfilebasename,
+                 output_file,
+                 output_format,
+                 full_task_timeout,
+                 subtask_timeout,
+                 task_resources,
+                 estimated_memory,
+                 root_path,
+                 use_frames,
+                 frames,
+                 max_price,
+                 engine,
+                 return_address="",
+                 return_port=0,
+                 key_id="",
+                 docker_images=None):
+
+        FrameRenderingTask.__init__(self, node_name, task_id, return_address, return_port, key_id,
+                                    BlenderEnvironment.get_id(), full_task_timeout, subtask_timeout,
+                                    main_program_file, task_resources, main_scene_dir, main_scene_file,
+                                    total_tasks, res_x, res_y, outfilebasename, output_file, output_format,
+                                    root_path, estimated_memory, use_frames, frames, max_price, docker_images)
+
+        crop_task = find_task_script("blendercrop.py")
+        try:
+            with open(crop_task) as f:
+                self.script_src = f.read()
+        except IOError as err:
+            logger.error("Wrong script file: {}".format(err))
+            self.script_src = ""
+
+        self.engine = engine
+
+        self.frames_given = {}
+        for frame in frames:
+            self.frames_given[frame] = {}
+
+    def query_extra_data(self, perf_index, num_cores=0, node_id=None, node_name=None):
+
+        if not self._accept_client(node_id):
+            logger.warning("Client {} banned from this task ".format(node_name))
+            return None
+
+        start_task, end_task = self._get_next_task()
+
+        working_directory = self._get_working_directory()
+        scene_file = self._get_scene_file_rel_path()
+
+        if self.use_frames:
+            frames, parts = self._choose_frames(self.frames, start_task, self.total_tasks)
+        else:
+            frames = [1]
+            parts = 1
+
+        if not self.use_frames:
+            min_y = (self.total_tasks - start_task) * (1.0 / float(self.total_tasks))
+            max_y = (self.total_tasks - start_task + 1) * (1.0 / float(self.total_tasks))
+        elif parts > 1:
+            min_y = (parts - self._count_part(start_task, parts)) * (1.0 / float(parts))
+            max_y = (parts - self._count_part(start_task, parts) + 1) * (1.0 / float(parts))
+        else:
+            min_y = 0.0
+            max_y = 1.0
+
+        script_src = regenerate_blender_crop_file(self.script_src, self.res_x, self.res_y, 0.0, 1.0, min_y, max_y)
+        extra_data = {"path_root": self.main_scene_dir,
+                      "start_task": start_task,
+                      "end_task": end_task,
+                      "total_tasks": self.total_tasks,
+                      "outfilebasename": self.outfilebasename,
+                      "scene_file": scene_file,
+                      "script_src": script_src,
+                      "engine": self.engine,
+                      "frames": frames,
+                      }
+
+        hash = "{}".format(random.getrandbits(128))
+        self.subtasks_given[hash] = extra_data
+        self.subtasks_given[hash]['status'] = SubtaskStatus.starting
+        self.subtasks_given[hash]['perf'] = perf_index
+        self.subtasks_given[hash]['node_id'] = node_id
+        self.subtasks_given[hash]['parts'] = parts
+
+        if not self.use_frames:
+            self._update_task_preview()
+        else:
+            self._update_frame_task_preview()
+
+        return self._new_compute_task_def(hash, extra_data, working_directory, perf_index)
+
+    ###################
+    # GNRTask methods #
+    ###################
+
+    def query_extra_data_for_test_task(self):
+
+        working_directory = self._get_working_directory()
+        scene_file = self._get_scene_file_rel_path()
+
+        if self.use_frames:
+            frames = [self.frames[0]]
+        else:
+            frames = []
+
+        if self.use_frames:
+            frames = [self.frames[0]]
+        else:
+            frames = [1]
+
+        script_src = regenerate_blender_crop_file(self.script_src, 8, 8, 0.0, 1.0, 0.0, 1.0)
+
+        extra_data = {"path_root": self.main_scene_dir,
+                      "start_task": 1,
+                      "end_task": 1,
+                      "total_tasks": self.total_tasks,
+                      "outfilebasename": self.outfilebasename,
+                      "scene_file": scene_file,
+                      "script_src": script_src,
+                      "engine": self.engine,
+                      "frames": frames
+                      }
+
+        hash = "{}".format(random.getrandbits(128))
+
+        self.test_task_res_path = get_test_task_path(self.root_path)
+        logger.debug(self.test_task_res_path)
+        if not os.path.exists(self.test_task_res_path):
+            os.makedirs(self.test_task_res_path)
+
+        return self._new_compute_task_def(hash, extra_data, working_directory, 0)
+
+    def _get_part_size(self):
+        if not self.use_frames:
+            res_y = int(math.floor(float(self.res_y) / float(self.total_tasks)))
+        elif len(self.frames) >= self.total_tasks:
+            res_y = self.res_y
+        else:
+            parts = self.total_tasks / len(self.frames)
+            res_y = int(math.floor(float(self.res_y) / float(parts)))
+        return self.res_x, res_y
+
+    @check_subtask_id_wrapper
+    def _get_part_img_size(self, subtask_id, adv_test_file):
+        x, y = self._get_part_size()
+        return 0, 0, x, y
+
+    @check_subtask_id_wrapper
+    def _change_scope(self, subtask_id, start_box, tr_file):
+        extra_data, _ = FrameRenderingTask._change_scope(self, subtask_id, start_box, tr_file)
+        min_x = start_box[0] / float(self.res_x)
+        max_x = (start_box[0] + self.verification_options.box_size[0] + 1) / float(self.res_x)
+        start_y = start_box[1] + (extra_data['start_task'] - 1) * (self.res_y / float(extra_data['total_tasks']))
+        max_y = float(self.res_y - start_y) / self.res_y
+        min_y = max(float(self.res_y - start_y - self.verification_options.box_size[1] - 1) / self.res_y, 0.0)
+        script_src = regenerate_blender_crop_file(self.script_src, self.res_x, self.res_y, min_x, max_x, min_y, max_y)
+        extra_data['script_src'] = script_src
+        return extra_data, (0, 0)
+
+    def __get_frame_num_from_output_file(self, file_):
+        file_name = os.path.basename(file_)
+        file_name, ext = os.path.splitext(file_name)
+        idx = file_name.find(self.outfilebasename)
+        return int(file_name[idx + len(self.outfilebasename):])
+
+    def _update_preview(self, new_chunk_file_path, chunk_num):
+        try:
+            if new_chunk_file_path.endswith(".exr"):
+                img = exr_to_pil(new_chunk_file_path)
+            else:
+                img = Image.open(new_chunk_file_path)
+            img_offset = Image.new("RGB", (self.res_x, self.res_y))
+            offset = int(math.floor((chunk_num - 1) * float(self.res_y) / float(self.total_tasks)))
+            img_offset.paste(img, (0, offset))
+        except Exception as err:
+            logger.error("Can't generate preview {}".format(err))
+            return
+
+        tmp_dir = get_tmp_path(self.header.node_name, self.header.task_id, self.root_path)
+
+        self.preview_file_path = "{}".format(os.path.join(tmp_dir, "current_preview"))
+
+        if os.path.exists(self.preview_file_path):
+            img_current = Image.open(self.preview_file_path)
+            img_current = ImageChops.add(img_current, img_offset)
+            img_current.save(self.preview_file_path, "BMP")
+        else:
+            img_offset.save(self.preview_file_path, "BMP")
+
+    def _get_output_name(self, frame_num, num_start):
+        num = str(frame_num)
+        return "{}{}.{}".format(self.outfilebasename, num.zfill(4), self.output_format)