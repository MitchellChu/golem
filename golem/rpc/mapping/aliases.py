class Golem(object):
    status                  = 'golem.status'

    evt_golem_status        = 'evt.golem.status'


class Environment(object):

    opts                    = 'env.opts'
    opts_update             = 'env.opts.update'
    opt                     = 'env.opt'
    opt_update              = 'env.opt.update'

    hardware_caps           = 'env.hw.caps'
    presets                 = 'env.hw.presets'
    preset                  = 'env.hw.preset'
    preset_create           = 'env.hw.preset.create'
    preset_activate         = 'env.hw.preset.activate'
    preset_update           = 'env.hw.preset.update'
    preset_delete           = 'env.hw.preset.delete'

<<<<<<< HEAD
    # FIXME: description is saved in DB, not config file
    opt_description         = 'env.opt.description'
    opt_description_update  = 'env.opt.description.update'

=======
>>>>>>> 6005c30e
    # FIXME: refactor
    use_ranking             = 'env.use_ranking'
    use_transaction_system  = 'env.use_transaction_system'

    datadir                 = 'env.datadir'

    evt_opts_changed        = 'evt.env.opts'


class Crypto(object):

    key_id                  = 'crypto.keys.id'
    pub_key                 = 'crypto.keys.pub'
    difficulty              = 'crypto.difficulty'


class Network(object):

    ident                   = 'net.ident'
    ident_key               = 'net.ident.key'
    ident_name              = 'net.ident.name'
    status                  = 'net.status'

    peers_known             = 'net.peers.known'
    peers_connected         = 'net.peers.connected'

    peer                    = 'net.peer'
    peer_connect            = 'net.peer.connect'
    peer_disconnect         = 'net.peer.disconnect'

    supernodes              = 'net.supernodes'
    supernode               = 'net.supernode'
    supernode_create        = 'net.supernode.create'
    supernode_delete        = 'net.supernode.delete'

    p2p_port                = 'net.p2p.port'
    tasks_port              = 'net.tasks.port'

    evt_peer_connected      = 'evt.net.peer.connected'
    evt_peer_disconnected   = 'evt.net.peer.disconnected'
    evt_connection          = 'evt.net.connection'


class Reputation(object):

    computing               = 'rep.comp'
    requesting              = 'rep.requesting'
    evt_peer                = 'evt.rep.peer'


class Task(object):

    tasks                   = 'comp.tasks'
    tasks_check             = 'comp.tasks.check'
    tasks_check_abort       = 'comp.tasks.check.abort'
    tasks_stats             = 'comp.tasks.stats'
    tasks_known             = 'comp.tasks.known'
    tasks_known_delete      = 'comp.tasks.known.delete'
    tasks_save_preset       = 'comp.tasks.preset.save'
    tasks_load_presets      = 'comp.tasks.preset.get'
    tasks_remove_preset     = 'comp.tasks.preset.delete'
    tasks_estimated_cost    = 'comp.tasks.estimated.cost'

    task                    = 'comp.task'
    task_cost               = 'comp.task.cost'
    task_preview            = 'comp.task.preview'
    task_state              = 'comp.task.state'
    task_create             = 'comp.task.create'
    task_delete             = 'comp.task.delete'
    task_abort              = 'comp.task.abort'
    task_restart            = 'comp.task.restart'
    task_pause              = 'comp.task.pause'
    task_resume             = 'comp.task.resume'
    task_outputs_states     = 'comp.task.outputs.states'
    # task_price              = 'comp.task.price'
    # task_price_update       = 'comp.task.price.update'

    subtasks                = 'comp.task.subtasks'
    subtasks_borders        = 'comp.task.subtasks.borders'
    subtasks_frames         = 'comp.task.subtasks.frames'
    subtasks_frame_restart  = 'comp.task.subtasks.frame.restart'
    subtask                 = 'comp.task.subtask'
    subtask_restart         = 'comp.task.subtask.restart'

    evt_task_list           = 'evt.comp.task.list'
    evt_task_status         = 'evt.comp.task.status'
    evt_subtask_status      = 'evt.comp.subtask.status'
    evt_task_test_status    = 'evt.comp.task.test.status'


class Resources(object):

    directories             = 'res.dirs'
    directories_size        = 'res.dirs.size'
    directory               = 'res.dir'

    clear_directory         = 'res.dir.clear'

    evt_limit_exceeded      = 'evt.res.limit.exceeded'


class Computation(object):

    status                  = 'comp.status'
    environments            = 'comp.environments'
    enable_environment      = 'comp.environment.enable'
    disable_environment     = 'comp.environment.disable'
    benchmark_environment   = 'comp.environment.benchmark'
    get_performance_values  = 'comp.environment.performance'

    evt_comp_started        = 'comp.started'
    evt_comp_finished       = 'comp.finished'


class Payments(object):

    ident                   = 'pay.ident'
    balance                 = 'pay.balance'

    payments                = 'pay.payments'
    payment                 = 'pay.payment'

    incomes                 = 'pay.incomes'
    income                  = 'pay.income'

    evt_balance             = 'evt.pay.balance'
    evt_payment             = 'evt.pay.payment'
    evt_income              = 'evt.pay.income'


class UI(object):

    quit                    = 'ui.quit'
    start                   = 'ui.start'
    stop                    = 'ui.stop'

    evt_lock_config         = 'evt.ui.widget.config.lock'


class Applications(object):
    # 'app'
    pass


NAMESPACES = [
    Golem,
    Environment,
    Crypto,
    Network,
    Reputation,
    Resources,
    Computation,
    Applications,
    UI,
]<|MERGE_RESOLUTION|>--- conflicted
+++ resolved
@@ -19,13 +19,6 @@
     preset_update           = 'env.hw.preset.update'
     preset_delete           = 'env.hw.preset.delete'
 
-<<<<<<< HEAD
-    # FIXME: description is saved in DB, not config file
-    opt_description         = 'env.opt.description'
-    opt_description_update  = 'env.opt.description.update'
-
-=======
->>>>>>> 6005c30e
     # FIXME: refactor
     use_ranking             = 'env.use_ranking'
     use_transaction_system  = 'env.use_transaction_system'
