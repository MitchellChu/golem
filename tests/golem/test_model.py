from datetime import datetime

from peewee import IntegrityError
from golem.model import (Payment, PaymentStatus, LocalRank,
                         GlobalRank, NeighbourLocRank, NEUTRAL_TRUST, Database,
                         TaskPreset, PaymentDetails)
from golem.network.p2p.node import Node
from golem.testutils import DatabaseFixture, TempDirFixture


class TestDatabase(TempDirFixture):
    def test_init(self) -> None:
        db = Database(self.path)
        self.assertFalse(db.db.is_closed())
        db.db.close()

    def test_schema_version(self):
        db = Database(self.path)
        self.assertEqual(db._get_user_version(), db.SCHEMA_VERSION)
        self.assertNotEqual(db.SCHEMA_VERSION, 0)

        db._set_user_version(0)
        self.assertEqual(db._get_user_version(), 0)
        db = Database(self.path)
        self.assertEqual(db._get_user_version(), db.SCHEMA_VERSION)
        db.db.close()


class TestPayment(DatabaseFixture):
    def test_default_fields(self):
        p = Payment()
        self.assertGreaterEqual(datetime.now(), p.created_date)
        self.assertGreaterEqual(datetime.now(), p.modified_date)

    def test_create(self):
        p = Payment(payee="DEF", subtask="xyz", value=5,
                    status=PaymentStatus.awaiting)
        self.assertEqual(p.save(force_insert=True), 1)
        with self.assertRaises(IntegrityError):
            Payment.create(payee="DEF", subtask="xyz", value=5,
                           status=PaymentStatus.awaiting)
        Payment.create(payee="DEF", subtask="xyz2", value=4,
                       status=PaymentStatus.confirmed)
        Payment.create(payee="DEF2", subtask="xyz4", value=5,
                       status=PaymentStatus.sent)

        self.assertEqual(3, len([payment for payment in Payment.select()]))

    def test_invalid_status(self):
        with self.assertRaises(TypeError):
            Payment.create(payee="XX", subtask="zz", value=5, status=1)

    def test_invalid_value_type(self):
        with self.assertRaises(TypeError):
            Payment.create(payee="XX", subtask="float", value=5.5,
                           status=PaymentStatus.sent)
        with self.assertRaises(TypeError):
            Payment.create(payee="XX", subtask="str", value="500",
                           status=PaymentStatus.sent)

    def test_payment_details(self):
        p1 = Payment(payee="me", subtask="T1000", value=123456)
        p2 = Payment(payee="you", subtask="T900", value=654321)
        self.assertNotEqual(p1.payee, p2.payee)
        self.assertNotEqual(p1.subtask, p2.subtask)
        self.assertNotEqual(p1.value, p2.value)
        self.assertEqual(p1.details, PaymentDetails())
        self.assertEqual(p1.details, p2.details)
        self.assertIsNot(p1.details, p2.details)
        p1.details.check = True
        self.assertTrue(p1.details.check)
        self.assertEqual(p2.details.check, None)

    def test_payment_big_value(self):
<<<<<<< HEAD
        value = 10000 * 10 ** 18
        assert value > 2 ** 64
        Payment.create(payee="me", subtask="T1000", value=value,
                       status=PaymentStatus.sent)
=======
        value = 10000 * 10**18
        assert value > 2**64
        Payment.create(payee="me", subtask="T1000", value=value, status=PaymentStatus.sent)

    def test_payment_details_serialization(self):
        p = PaymentDetails(node_info=Node(node_name="bla", key="xxx"), fee=700)
        dct = p.to_dict()
        self.assertIsInstance(dct, dict)
        self.assertIsInstance(dct['node_info'], dict)
        pd = PaymentDetails.from_dict(dct)
        self.assertIsInstance(pd.node_info, Node)
        self.assertEqual(p, pd)


class TestReceivedPayment(DatabaseFixture):

    def test_default_fields(self):
        r = ReceivedPayment()
        self.assertGreaterEqual(datetime.now(), r.created_date)
        self.assertGreaterEqual(datetime.now(), r.modified_date)

    def test_create(self):
        r = ReceivedPayment(
            from_node_id="DEF",
            task="xyz",
            val=4,
            expected_val=3131,
            state="SOMESTATE"
        )
        self.assertEqual(r.save(force_insert=True), 1)
        with self.assertRaises(IntegrityError):
            ReceivedPayment.create(
                from_node_id="DEF",
                task="xyz",
                val=5,
                expected_val=3132,
                state="SOMESTATEX"
            )
        ReceivedPayment.create(
            from_node_id="DEF",
            task="xyz2",
            val=5,
            expected_val=3132,
            state="SOMESTATEX"
        )
        ReceivedPayment.create(
            from_node_id="DEF2",
            task="xyz",
            val=5,
            expected_val=3132,
            state="SOMESTATEX"
        )

        self.assertEqual(
            len([payment for payment in ReceivedPayment.select()]), 3
        )
>>>>>>> 62d045e2


class TestLocalRank(DatabaseFixture):
    def test_default_fields(self):
        r = LocalRank()
        self.assertGreaterEqual(datetime.now(), r.created_date)
        self.assertGreaterEqual(datetime.now(), r.modified_date)
        self.assertEqual(0, r.positive_computed)
        self.assertEqual(0, r.negative_computed)
        self.assertEqual(0, r.wrong_computed)
        self.assertEqual(0, r.positive_requested)
        self.assertEqual(0, r.negative_requested)
        self.assertEqual(0, r.positive_payment)
        self.assertEqual(0, r.negative_payment)
        self.assertEqual(0, r.positive_resource)
        self.assertEqual(0, r.negative_resource)


class TestGlobalRank(DatabaseFixture):
    def test_default_fields(self):
        r = GlobalRank()
        self.assertGreaterEqual(datetime.now(), r.created_date)
        self.assertGreaterEqual(datetime.now(), r.modified_date)
        self.assertEqual(NEUTRAL_TRUST, r.requesting_trust_value)
        self.assertEqual(NEUTRAL_TRUST, r.computing_trust_value)
        self.assertEqual(0, r.gossip_weight_computing)
        self.assertEqual(0, r.gossip_weight_requesting)


class TestNeighbourRank(DatabaseFixture):
    def test_default_fields(self):
        r = NeighbourLocRank()
        self.assertGreaterEqual(datetime.now(), r.created_date)
        self.assertGreaterEqual(datetime.now(), r.modified_date)
        self.assertEqual(NEUTRAL_TRUST, r.requesting_trust_value)
        self.assertEqual(NEUTRAL_TRUST, r.computing_trust_value)


class TestTaskPreset(DatabaseFixture):
    def test_default_fields(self):
        tp = TaskPreset()
        assert datetime.now() >= tp.created_date
        assert datetime.now() >= tp.modified_date<|MERGE_RESOLUTION|>--- conflicted
+++ resolved
@@ -72,15 +72,10 @@
         self.assertEqual(p2.details.check, None)
 
     def test_payment_big_value(self):
-<<<<<<< HEAD
         value = 10000 * 10 ** 18
         assert value > 2 ** 64
         Payment.create(payee="me", subtask="T1000", value=value,
                        status=PaymentStatus.sent)
-=======
-        value = 10000 * 10**18
-        assert value > 2**64
-        Payment.create(payee="me", subtask="T1000", value=value, status=PaymentStatus.sent)
 
     def test_payment_details_serialization(self):
         p = PaymentDetails(node_info=Node(node_name="bla", key="xxx"), fee=700)
@@ -90,51 +85,6 @@
         pd = PaymentDetails.from_dict(dct)
         self.assertIsInstance(pd.node_info, Node)
         self.assertEqual(p, pd)
-
-
-class TestReceivedPayment(DatabaseFixture):
-
-    def test_default_fields(self):
-        r = ReceivedPayment()
-        self.assertGreaterEqual(datetime.now(), r.created_date)
-        self.assertGreaterEqual(datetime.now(), r.modified_date)
-
-    def test_create(self):
-        r = ReceivedPayment(
-            from_node_id="DEF",
-            task="xyz",
-            val=4,
-            expected_val=3131,
-            state="SOMESTATE"
-        )
-        self.assertEqual(r.save(force_insert=True), 1)
-        with self.assertRaises(IntegrityError):
-            ReceivedPayment.create(
-                from_node_id="DEF",
-                task="xyz",
-                val=5,
-                expected_val=3132,
-                state="SOMESTATEX"
-            )
-        ReceivedPayment.create(
-            from_node_id="DEF",
-            task="xyz2",
-            val=5,
-            expected_val=3132,
-            state="SOMESTATEX"
-        )
-        ReceivedPayment.create(
-            from_node_id="DEF2",
-            task="xyz",
-            val=5,
-            expected_val=3132,
-            state="SOMESTATEX"
-        )
-
-        self.assertEqual(
-            len([payment for payment in ReceivedPayment.select()]), 3
-        )
->>>>>>> 62d045e2
 
 
 class TestLocalRank(DatabaseFixture):
