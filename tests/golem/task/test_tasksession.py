# pylint: disable=protected-access
import calendar
import datetime
import os
import pathlib
import pickle
import random
import time
import uuid
from unittest import TestCase
from unittest.mock import patch, ANY, Mock, MagicMock

from golem_messages import message

from golem import model, testutils
from golem.core.databuffer import DataBuffer
from golem.core.variables import PROTOCOL_CONST
from golem.docker.environment import DockerEnvironment
from golem.docker.image import DockerImage
from golem.model import Actor
from golem.network import history
from golem.network.p2p.node import Node
from golem.network.transport.tcpnetwork import BasicProtocol
from golem.resource.client import ClientOptions
from golem.task import taskstate
from golem.task.taskbase import ResultType, TaskHeader
from golem.task.taskkeeper import CompTaskKeeper
from golem.task.taskserver import WaitingTaskResult
from golem.task.tasksession import TaskSession, logger, get_task_message
from golem.tools.assertlogs import LogTestCase
from tests import factories
from tests.factories import p2p as p2p_factories


def fill_slots(msg):
    for slot in msg.__slots__:
        if hasattr(msg, slot):
            continue
        setattr(msg, slot, None)


class DockerEnvironmentMock(DockerEnvironment):
    DOCKER_IMAGE = ""
    DOCKER_TAG = ""
    ENV_ID = ""
    APP_DIR = ""
    SCRIPT_NAME = ""
    SHORT_DESCRIPTION = ""


class TestTaskSessionPep8(testutils.PEP8MixIn, TestCase):
    PEP8_FILES = ['golem/task/tasksession.py', ]


class TestTaskSession(LogTestCase, testutils.TempDirFixture):
    def setUp(self):
        super(TestTaskSession, self).setUp()
        random.seed()
        self.task_session = TaskSession(Mock())

    @patch('golem.task.tasksession.TaskSession.send')
    def test_hello(self, send_mock):
        self.task_session.conn.server.get_key_id.return_value = key_id = \
            'key id%d' % (random.random() * 1000,)
        self.task_session.send_hello()
        expected = [
            ['rand_val', self.task_session.rand_val],
            ['proto_id', PROTOCOL_CONST.ID],
            ['node_name', None],
            ['node_info', None],
            ['port', None],
            ['client_ver', None],
            ['client_key_id', key_id],
            ['solve_challenge', None],
            ['challenge', None],
            ['difficulty', None],
            ['metadata', None],
        ]
        msg = send_mock.call_args[0][0]
        self.assertCountEqual(msg.slots(), expected)

    @patch('golem.network.history.MessageHistoryService.instance')
    def test_request_task(self, *_):  # pylint: disable=too-many-statements
        conn = Mock(
            server=Mock(task_manager=Mock(tasks_states={}))
        )
        ts = TaskSession(conn)
        ts._get_handshake = Mock(return_value={})
        ts.verified = True
        ts.request_task("ABC", "xyz", 1030, 30, 3, 1, 8)
        mt = ts.conn.send_message.call_args[0][0]
        self.assertIsInstance(mt, message.WantToComputeTask)
        self.assertEqual(mt.node_name, "ABC")
        self.assertEqual(mt.task_id, "xyz")
        self.assertEqual(mt.perf_index, 1030)
        self.assertEqual(mt.price, 30)
        self.assertEqual(mt.max_resource_size, 3)
        self.assertEqual(mt.max_memory_size, 1)
        self.assertEqual(mt.num_cores, 8)
        ts2 = TaskSession(conn)
        ts2.verified = True
        ts2.key_id = provider_key = "DEF"
        ts2.can_be_not_encrypted.append(mt.TYPE)
        ts2.task_server.should_accept_provider.return_value = False
        ts2.task_server.config_desc.max_price = 100

        ctd = message.tasks.ComputeTaskDef()
        ctd['task_owner'] = Node().to_dict()
        ctd['task_owner']['key'] = requestor_key = 'req pubkey'
        ctd['task_id'] = '42'

        task_state = taskstate.TaskState()
        task_state.package_hash = '667'
        conn.server.task_manager.tasks_states[ctd['task_id']] = task_state

        ts2.task_manager.get_next_subtask.return_value = (ctd, False, False)
        ts2.interpret(mt)
        ms = ts2.conn.send_message.call_args[0][0]
        self.assertIsInstance(ms, message.CannotAssignTask)
        self.assertEqual(ms.task_id, mt.task_id)
        ts2.task_server.should_accept_provider.return_value = True
        ts2.interpret(mt)
        ms = ts2.conn.send_message.call_args[0][0]
        self.assertIsInstance(ms, message.TaskToCompute)
        expected = [
            ['requestor_id', requestor_key],
            ['provider_id', provider_key],
            ['requestor_public_key', requestor_key],
            ['requestor_ethereum_public_key', requestor_key],
            ['provider_public_key', provider_key],
            ['provider_ethereum_public_key', provider_key],
            ['compute_task_def', ctd],
            ['package_hash', 'sha1:' + task_state.package_hash],
            ['concent_enabled', True],
        ]
        self.assertCountEqual(ms.slots(), expected)
        ts2.task_manager.get_next_subtask.return_value = (ctd, True, False)
        ts2.interpret(mt)
        ms = ts2.conn.send_message.call_args[0][0]
        self.assertIsInstance(ms, message.CannotAssignTask)
        self.assertEqual(ms.task_id, mt.task_id)
        ts2.task_manager.get_node_id_for_subtask.return_value = "DEF"
        ts2._react_to_cannot_compute_task(message.CannotComputeTask(
            reason=message.CannotComputeTask.REASON.WrongCTD,
            subtask_id=None,
        ))
        assert ts2.task_manager.task_computation_failure.called
        ts2.task_manager.task_computation_failure.called = False
        ts2.task_manager.get_node_id_for_subtask.return_value = "___"
        ts2._react_to_cannot_compute_task(message.CannotComputeTask(
            reason=message.CannotComputeTask.REASON.WrongCTD,
            subtask_id=None,
        ))
        assert not ts2.task_manager.task_computation_failure.called

    @patch(
        'golem.network.history.MessageHistoryService.get_sync_as_message',
    )
    def test_send_report_computed_task(self, get_mock):
        ts = self.task_session
        ts.verified = True
        ts.task_server.get_node_name.return_value = "ABC"
        n = p2p_factories.Node()
        wtr = WaitingTaskResult("xyz", "xxyyzz", "result", ResultType.DATA,
                                13190, 10, 0, "10.10.10.10",
                                30102, "key1", n, package_sha1="deadbeef")

        get_mock.return_value = factories.messages.TaskToCompute(
            compute_task_def__task_id="xyz",
            compute_task_def__deadline=calendar.timegm(time.gmtime()) + 3600,
        )
        ts.task_server.get_key_id.return_value = 'key id'
        ts.send_report_computed_task(wtr, "10.10.10.10", 30102, "0x00", n)

        ms = ts.conn.send_message.call_args[0][0]
        self.assertIsInstance(ms, message.ReportComputedTask)
        self.assertEqual(ms.subtask_id, "xxyyzz")
        self.assertEqual(ms.result_type, ResultType.DATA)
        self.assertEqual(ms.computation_time, 13190)
        self.assertEqual(ms.node_name, "ABC")
        self.assertEqual(ms.address, "10.10.10.10")
        self.assertEqual(ms.port, 30102)
        self.assertEqual(ms.eth_account, "0x00")
        self.assertEqual(ms.extra_data, [])
        self.assertEqual(ms.node_info, n.to_dict())

        ts2 = TaskSession(Mock())
        ts2.verified = True
        ts2.key_id = "DEF"
        ts2.can_be_not_encrypted.append(ms.TYPE)
        ts2.task_manager.subtask2task_mapping = {"xxyyzz": "xyz"}
        task_state = taskstate.TaskState()
        task_state.subtask_states['xxyyzz'] = taskstate.SubtaskState()
        task_state.subtask_states["xxyyzz"].deadline = \
            calendar.timegm(time.gmtime()) + 3600
        ts2.task_manager.tasks_states = {
            "xyz": task_state,
        }
        ts2.task_manager.get_node_id_for_subtask.return_value = "DEF"
        get_mock.side_effect = history.MessageNotFound

        ts2.interpret(ms)
        ts2.task_server.receive_subtask_computation_time.assert_called_with(
            "xxyyzz", 13190)
        wtr.result_type = "UNKNOWN"
        with self.assertLogs(logger, level="ERROR"):
            ts.send_report_computed_task(wtr, "10.10.10.10", 30102, "0x00", n)

<<<<<<< HEAD
    @patch('golem.network.transport.session.BasicSession._react_to_hello')
    def test_react_to_hello_super(self, super_mock):
        conn = MagicMock()
        ts = TaskSession(conn)
        ts.task_server = Mock()
        ts.disconnect = Mock()
        ts.send = Mock()

        msg = message.Hello()
        fill_slots(msg)
        ts.interpret(msg)
        super_mock.assert_called_once_with(msg)

=======
>>>>>>> 7d6ca2ff
    def test_react_to_hello(self):
        conn = MagicMock()

        ts = TaskSession(conn)
        ts.task_server = Mock()
        ts.disconnect = Mock()
        ts.send = Mock()

        key_id = 'deadbeef'
        peer_info = MagicMock()
        peer_info.key = key_id
        msg = message.Hello(port=1, node_name='node2', client_key_id=key_id,
                            node_info=peer_info,
                            proto_id=-1)

        fill_slots(msg)
        ts._react_to_hello(msg)
        ts.disconnect.assert_called_with(
            message.Disconnect.REASON.ProtocolVersion)

        msg.proto_id = PROTOCOL_CONST.ID

        ts._react_to_hello(msg)
        assert ts.send.called

    @patch('golem.task.tasksession.get_task_message', Mock())
    def test_result_received(self):
        conn = Mock()
        ts = TaskSession(conn)
        ts.task_server = Mock()
        ts.task_manager = Mock()
        ts.task_manager.verify_subtask.return_value = True
        subtask_id = "xxyyzz"

        def finished():
            if not ts.task_manager.verify_subtask(subtask_id):
                ts._reject_subtask_result(subtask_id)
                ts.dropped()
                return

            payment = ts.task_server.accept_result(subtask_id,
                                                   ts.result_owner)
            ts.send(factories.messages.SubtaskResultsAcceptedFactory(
                task_to_compute__compute_task_def__subtask_id=subtask_id,
                payment_ts=payment.processed_ts))
            ts.dropped()

        extra_data = dict(
            # the result is explicitly serialized using cPickle
            result=pickle.dumps({'stdout': 'xyz'}),
            result_type=None,
            subtask_id='xxyyzz'
        )

        ts.result_received(extra_data, decrypt=False)

        assert ts.msgs_to_send
        assert isinstance(ts.msgs_to_send[0],
                          message.tasks.SubtaskResultsRejected)
        assert conn.close.called

        extra_data.update(dict(
            result_type=ResultType.DATA,
        ))
        conn.close.called = False
        ts.msgs_to_send = []

        ts.task_manager.computed_task_received = Mock(
            side_effect=finished(),
        )
        ts.result_received(extra_data, decrypt=False)

        assert ts.msgs_to_send
        assert isinstance(ts.msgs_to_send[0],
                          message.tasks.SubtaskResultsAccepted)
        assert conn.close.called

        extra_data.update(dict(
            subtask_id=None,
        ))
        conn.close.called = False
        ts.msgs_to_send = []

        ts.result_received(extra_data, decrypt=False)

        assert not ts.msgs_to_send
        assert conn.close.called

    def test_result_rejected(self):
        # pylint: disable=no-value-for-parameter
        self._test_result_rejected()

    def test_result_rejected_with_wrong_key(self):
        # pylint: disable=no-value-for-parameter
        self._test_result_rejected(key_id="ABC2", called=False)

    @patch('golem.task.tasksession.TaskSession.dropped')
    def _test_result_rejected(self, dropped_mock, key_id="ABC", called=True):
        msg = factories.messages.SubtaskResultsRejected()
        ctk = self.task_session.task_manager.comp_task_keeper
        ctk.get_node_for_task_id.return_value = "ABC"
        self.task_session.key_id = key_id
        self.task_session._react_to_subtask_results_rejected(msg)
        ts = self.task_session.task_server
        if called:
            ts.subtask_rejected.assert_called_once_with(
                subtask_id=msg.report_computed_task.subtask_id,
            )
        else:
            ts.subtask_rejected.assert_not_called()
        dropped_mock.assert_called_once_with()

<<<<<<< HEAD
    @patch('golem.task.tasksession.get_task_message', Mock())
    def test_react_to_task_result_hash(self):

        def create_pull_package(result):
            def pull_package(content_hash, task_id, subtask_id,
                             secret, success, error, *args, **kwargs):
                if result:
                    success(Mock())
                else:
                    error(Exception('Pull failed'))

            return pull_package

        conn = Mock()
        ts = TaskSession(conn)
        ts.result_received = Mock()
        ts.task_manager.subtask2task_mapping = dict()

        subtask_id = 'xxyyzz'
        secret = 'pass'
        content_hash = 'multihash'

        ts.task_manager.subtask2task_mapping[subtask_id] = 'xyz'

        msg = message.tasks.TaskResultHash(
            subtask_id=subtask_id,
            secret=secret,
            multihash=content_hash,
            options=Mock(),
        )

        ts.task_manager.task_result_manager.pull_package = \
            create_pull_package(True)
        ts._react_to_task_result_hash(msg)
        assert ts.result_received.called

        ts.task_manager.task_result_manager.pull_package = \
            create_pull_package(False)
        ts._react_to_task_result_hash(msg)
        assert ts.task_server.reject_result.called
        assert ts.task_manager.task_computation_failure.called

        msg.subtask_id = "UNKNOWN"
        with self.assertLogs(logger, level="WARNING"):
            ts._react_to_task_result_hash(msg)
=======
>>>>>>> 7d6ca2ff

    def test_react_to_task_to_compute(self):
        conn = Mock()
        ts = TaskSession(conn)
        ts.key_id = "KEY_ID"
        ts.task_manager = Mock()
        ts.task_computer = Mock()
        ts.task_server = Mock()
        ts.send = Mock()

        env = Mock()
        env.docker_images = [DockerImage("dockerix/xii", tag="323")]
        env.allow_custom_main_program_file = False
        env.get_source_code.return_value = None
        ts.task_server.get_environment_by_id.return_value = env

        reasons = message.CannotComputeTask.REASON

        def __reset_mocks():
            ts.task_manager.reset_mock()
            ts.task_computer.reset_mock()
            conn.reset_mock()

        # msg.ctd is None -> failure
        msg = message.TaskToCompute()
        ts._react_to_task_to_compute(msg)
        ts.task_server.add_task_session.assert_not_called()
        ts.task_computer.task_given.assert_not_called()
        ts.task_manager.comp_task_keeper.receive_subtask.assert_not_called()
        ts.send.assert_not_called()
        ts.task_computer.session_closed.assert_called_with()
        assert conn.close.called

        # No source code in the local environment -> failure
        __reset_mocks()
        ctd = message.ComputeTaskDef()
        ctd['key_id'] = "KEY_ID"
        ctd['subtask_id'] = "SUBTASKID"
        ctd['task_owner'] = Node().to_dict()
        ctd['task_owner']['key'] = "KEY_ID"
        ctd['return_address'] = "10.10.10.10"
        ctd['return_port'] = 1112
        ctd['docker_images'] = [
            DockerImage("dockerix/xiii", tag="323").to_dict(),
        ]
        msg = message.TaskToCompute(compute_task_def=ctd)
        ts._react_to_task_to_compute(msg)
        ts.task_manager.comp_task_keeper.receive_subtask.assert_not_called()
        ts.task_computer.session_closed.assert_called_with()
        assert conn.close.called

        # Source code from local environment -> proper execution
        __reset_mocks()
        env.get_source_code.return_value = "print 'Hello world'"
        ts._react_to_task_to_compute(msg)
        ts.task_manager.comp_task_keeper.receive_subtask.assert_called_with(ctd)
        ts.task_computer.session_closed.assert_not_called()
        ts.task_server.add_task_session.assert_called_with("SUBTASKID", ts)
        ts.task_computer.task_given.assert_called_with(ctd)
        conn.close.assert_not_called()

        # Wrong key id -> failure
        __reset_mocks()
        ctd['key_id'] = "KEY_ID2"
        ts._react_to_task_to_compute(message.TaskToCompute(
            compute_task_def=ctd,
        ))
        ts.task_manager.comp_task_keeper.receive_subtask.assert_not_called()
        ts.task_computer.session_closed.assert_called_with()
        assert conn.close.called

        # Wrong task owner key id -> failure
        __reset_mocks()
        ctd['key_id'] = "KEY_ID"
        ctd['task_owner']['key'] = "KEY_ID2"
        ts._react_to_task_to_compute(message.TaskToCompute(
            compute_task_def=ctd,
        ))
        ts.task_manager.comp_task_keeper.receive_subtask.assert_not_called()
        ts.task_computer.session_closed.assert_called_with()
        assert conn.close.called

        # Wrong return port -> failure
        __reset_mocks()
        ctd['task_owner']['key'] = "KEY_ID"
        ctd['return_port'] = 0
        ts._react_to_task_to_compute(message.TaskToCompute(
            compute_task_def=ctd,
        ))
        ts.task_manager.comp_task_keeper.receive_subtask.assert_not_called()
        ts.task_computer.session_closed.assert_called_with()
        assert conn.close.called

        # Proper port and key -> proper execution
        __reset_mocks()
        ctd['task_owner']['key'] = "KEY_ID"
        ctd['return_port'] = 1319
        ts._react_to_task_to_compute(message.TaskToCompute(
            compute_task_def=ctd,
        ))
        conn.close.assert_not_called()

        # Allow custom code / no code in message.ComputeTaskDef -> failure
        __reset_mocks()
        env.allow_custom_main_program_file = True
        ctd['src_code'] = ""
        ts._react_to_task_to_compute(message.TaskToCompute(
            compute_task_def=ctd,
        ))
        ts.task_manager.comp_task_keeper.receive_subtask.assert_not_called()
        ts.task_computer.session_closed.assert_called_with()
        assert conn.close.called

        # Allow custom code / code in ComputerTaskDef -> proper execution
        __reset_mocks()
        ctd['src_code'] = "print 'Hello world!'"
        ts._react_to_task_to_compute(message.TaskToCompute(
            compute_task_def=ctd,
        ))
        ts.task_computer.session_closed.assert_not_called()
        ts.task_server.add_task_session.assert_called_with("SUBTASKID", ts)
        ts.task_computer.task_given.assert_called_with(ctd)
        conn.close.assert_not_called()

        # No environment available -> failure
        __reset_mocks()
        ts.task_server.get_environment_by_id.return_value = None
        ts._react_to_task_to_compute(message.TaskToCompute(
            compute_task_def=ctd,
        ))
        assert ts.err_msg == reasons.WrongEnvironment
        ts.task_manager.comp_task_keeper.receive_subtask.assert_not_called()
        ts.task_computer.session_closed.assert_called_with()
        assert conn.close.called

        # Envrionment is Docker environment but with different images -> failure
        __reset_mocks()
        ts.task_server.get_environment_by_id.return_value = \
            DockerEnvironmentMock(additional_images=[
                DockerImage("dockerix/xii", tag="323"),
                DockerImage("dockerix/xiii", tag="325"),
                DockerImage("dockerix/xiii")
            ])
        ts._react_to_task_to_compute(message.TaskToCompute(
            compute_task_def=ctd,
        ))
        assert ts.err_msg == reasons.WrongDockerImages
        ts.task_manager.comp_task_keeper.receive_subtask.assert_not_called()
        ts.task_computer.session_closed.assert_called_with()
        assert conn.close.called

        # Envrionment is Docker environment with proper images,
        # but no srouce code -> failure
        __reset_mocks()
        de = DockerEnvironmentMock(additional_images=[
            DockerImage("dockerix/xii", tag="323"),
            DockerImage("dockerix/xiii", tag="325"),
            DockerImage("dockerix/xiii", tag="323")
        ])
        ts.task_server.get_environment_by_id.return_value = de
        ts._react_to_task_to_compute(message.TaskToCompute(
            compute_task_def=ctd,
        ))
        assert ts.err_msg == reasons.NoSourceCode
        ts.task_manager.comp_task_keeper.receive_subtask.assert_not_called()
        ts.task_computer.session_closed.assert_called_with()
        assert conn.close.called

        # Proper Docker environment with source code
        __reset_mocks()
        file_name = os.path.join(self.path, "main_program_file")
        with open(file_name, 'w') as f:
            f.write("Hello world!")
        de.main_program_file = file_name
        ts._react_to_task_to_compute(message.TaskToCompute(
            compute_task_def=ctd,
        ))
        ts.task_server.add_task_session.assert_called_with("SUBTASKID", ts)
        ts.task_computer.task_given.assert_called_with(ctd)
        conn.close.assert_not_called()

    def test_get_resource(self):
        conn = BasicProtocol()
        conn.transport = Mock()
        conn.server = Mock()

        db = DataBuffer()

        sess = TaskSession(conn)
        sess.send = lambda m: db.append_bytes(
            m.serialize(lambda x: b'\000' * 65),
        )
        sess._can_send = lambda *_: True
        sess.request_resource(str(uuid.uuid4()))

        assert message.Message.deserialize(db.buffered_data, lambda x: x)

    def test_react_to_ack_reject_report_computed_task(self):
        task_keeper = CompTaskKeeper(pathlib.Path(self.path))

        session = self.task_session
        session.concent_service = MagicMock()
        session.task_manager.comp_task_keeper = task_keeper
        session.key_id = 'owner_id'

        msg_ack = message.AckReportComputedTask(
            subtask_id='subtask_id',
        )
        msg_rej = message.RejectReportComputedTask(
            subtask_id='subtask_id',
        )

        # Subtask is not known
        session._react_to_ack_report_computed_task(msg_ack)
        assert not session.concent_service.cancel.called
        session._react_to_reject_report_computed_task(msg_rej)
        assert not session.concent_service.cancel.called

        # Save subtask information
        task = Mock(header=Mock(task_owner_key_id='owner_id'))
        task_keeper.subtask_to_task['subtask_id'] = 'task_id'
        task_keeper.active_tasks['task_id'] = task

        # Subtask is known
        session._react_to_ack_report_computed_task(msg_ack)
        assert session.concent_service.cancel.called

        session.concent_service.cancel.reset_mock()
        session._react_to_reject_report_computed_task(msg_ack)
        assert session.concent_service.cancel.called

    def test_react_to_resource_list(self):
        task_server = self.task_session.task_server

        client = 'test_client'
        version = 1.0
        peers = [{'TCP': ('127.0.0.1', 3282)}]
        msg = message.ResourceList(resources=[['1'], ['2']],
                                   options=None)

        # Use locally saved hyperdrive client options
        self.task_session._react_to_resource_list(msg)
        call_options = task_server.pull_resources.call_args[1]

        assert task_server.get_download_options.called
        assert task_server.pull_resources.called
        assert isinstance(call_options['client_options'], Mock)

        # Use download options built by TaskServer
        client_options = ClientOptions(client, version,
                                       options={'peers': peers})
        task_server.get_download_options.return_value = client_options

        self.task_session.task_server.pull_resources.reset_mock()
        self.task_session._react_to_resource_list(msg)
        call_options = task_server.pull_resources.call_args[1]

        assert not isinstance(call_options['client_options'], Mock)
        assert call_options['client_options'].options['peers'] == peers

    def test_task_subtask_from_message(self):
        self.task_session._subtask_to_task = Mock(return_value=None)
        definition = message.ComputeTaskDef({'task_id': 't', 'subtask_id': 's'})
        msg = message.TaskToCompute(compute_task_def=definition)

        task, subtask = self.task_session._task_subtask_from_message(
            msg, Actor.Provider)

        assert task == definition['task_id']
        assert subtask == definition['subtask_id']
        assert not self.task_session._subtask_to_task.called

    def test_task_subtask_from_other_message(self):
        self.task_session._subtask_to_task = Mock(return_value=None)
        msg = message.Hello()

        task, subtask = self.task_session._task_subtask_from_message(
            msg, Actor.Provider
        )

        assert not task
        assert not subtask
        assert self.task_session._subtask_to_task.called

    def test_subtask_to_task(self):
        task_keeper = Mock(subtask_to_task=dict())
        mapping = dict()

        self.task_session.task_manager.comp_task_keeper = task_keeper
        self.task_session.task_manager.subtask2task_mapping = mapping
        task_keeper.subtask_to_task['sid_1'] = 'task_1'
        mapping['sid_2'] = 'task_2'

        assert self.task_session._subtask_to_task('sid_1', Actor.Provider)
        assert self.task_session._subtask_to_task('sid_2', Actor.Requestor)
        assert not self.task_session._subtask_to_task('sid_2', Actor.Provider)
        assert not self.task_session._subtask_to_task('sid_1', Actor.Requestor)

        self.task_session.task_manager = None
        assert not self.task_session._subtask_to_task('sid_1', Actor.Provider)
        assert not self.task_session._subtask_to_task('sid_2', Actor.Requestor)

    def test_react_to_cannot_assign_task(self):
        self._test_react_to_cannot_assign_task()

    def test_react_to_cannot_assign_task_with_wrong_sender(self):
        self._test_react_to_cannot_assign_task("KEY_ID2", expected_requests=1)

    def _test_react_to_cannot_assign_task(self, key_id="KEY_ID",
                                          expected_requests=0):
        task_keeper = CompTaskKeeper(self.new_path)
        task_keeper.add_request(TaskHeader(environment='DEFAULT',
                                           node_name="ABC",
                                           task_id="abc",
                                           task_owner_address="10.10.10.10",
                                           task_owner_port=2311,
                                           task_owner_key_id="KEY_ID"), 20)
        assert task_keeper.active_tasks["abc"].requests == 1
        self.task_session.task_manager.comp_task_keeper = task_keeper
        msg_cat = message.CannotAssignTask(task_id="abc")
        self.task_session.key_id = key_id
        self.task_session._react_to_cannot_assign_task(msg_cat)
        assert task_keeper.active_tasks["abc"].requests == expected_requests

class ForceReportComputedTaskTestCase(testutils.DatabaseFixture,
                                      testutils.TempDirFixture):
    def setUp(self):
        testutils.DatabaseFixture.setUp(self)
        testutils.TempDirFixture.setUp(self)
        history.MessageHistoryService()
        self.ts = TaskSession(Mock())
        self.n = Node()
        self.task_id = str(uuid.uuid4())
        self.subtask_id = str(uuid.uuid4())
        self.node_id = str(uuid.uuid4())

    def tearDown(self):
        testutils.DatabaseFixture.tearDown(self)
        testutils.TempDirFixture.tearDown(self)
        history.MessageHistoryService.instance = None

    def _mock_task_to_compute(self, task_id, subtask_id, node_id, **kwargs):
        task_to_compute = message.TaskToCompute(**kwargs)
        nmsg_dict = dict(
            task=task_id,
            subtask=subtask_id,
            node=node_id,
            msg_date=datetime.datetime.now(),
            msg_cls='TaskToCompute',
            msg_data=pickle.dumps(task_to_compute),
            local_role=model.Actor.Provider,
            remote_role=model.Actor.Requestor,
        )
        service = history.MessageHistoryService.instance
        service.add_sync(nmsg_dict)

    def assert_submit_task_message(self, subtask_id, wtr):
        self.ts.concent_service.submit_task_message.assert_called_once_with(
            subtask_id, ANY)

        msg = self.ts.concent_service.submit_task_message.call_args[0][1]
        self.assertEqual(msg.result_hash, 'sha1:' + wtr.package_sha1)


    def test_send_report_computed_task_concent_no_message(self):
        wtr = factories.taskserver.WaitingTaskResultFactory(owner=self.n)
        self.ts.send_report_computed_task(
            wtr, wtr.owner_address, wtr.owner_port, "0x00", self.n)
        self.ts.concent_service.submit.assert_not_called()

    def test_send_report_computed_task_concent_success(self):
        wtr = factories.taskserver.WaitingTaskResultFactory(
            task_id=self.task_id, subtask_id=self.subtask_id, owner=self.n)
        self._mock_task_to_compute(self.task_id, self.subtask_id, self.node_id)
        self.ts.send_report_computed_task(
            wtr, wtr.owner_address, wtr.owner_port, "0x00", self.n)
<<<<<<< HEAD
        self.ts.concent_service.submit.assert_called_once_with(
            concent_client.ConcentRequest.build_key(
                self.subtask_id,
                'ForceReportComputedTask',
            ),
            ANY,
        )
        msg = self.ts.concent_service.submit.call_args[0][1]
        self.assertEqual(
            msg.result_hash,
            'sha1:' + wtr.package_sha1,
        )
=======

        self.assert_submit_task_message(self.subtask_id, wtr)
>>>>>>> 7d6ca2ff

    def test_send_report_computed_task_concent_success_many_files(self):
        result = []
        for i in range(100, 300, 99):
            p = pathlib.Path(self.tempdir) / str(i)
            with p.open('wb') as f:
                f.write(b'\0' * i * 2 ** 20)
            result.append(str(p))

        wtr = factories.taskserver.WaitingTaskResultFactory(
            task_id=self.task_id, subtask_id=self.subtask_id, owner=self.n,
            result=result, result_type=ResultType.FILES
        )
        self._mock_task_to_compute(self.task_id, self.subtask_id, self.node_id)

        self.ts.send_report_computed_task(
            wtr, wtr.owner_address, wtr.owner_port, "0x00", self.n)

<<<<<<< HEAD
        self.ts.concent_service.submit.assert_called_once_with(
            concent_client.ConcentRequest.build_key(
                self.subtask_id,
                'ForceReportComputedTask',
            ),
            ANY,
        )
        msg = self.ts.concent_service.submit.call_args[0][1]
        self.assertEqual(
            msg.result_hash,
            'sha1:' + wtr.package_sha1,
        )
=======
        self.assert_submit_task_message(self.subtask_id, wtr)
>>>>>>> 7d6ca2ff

    def test_send_report_computed_task_concent_disabled(self):
        wtr = factories.taskserver.WaitingTaskResultFactory(
            task_id=self.task_id, subtask_id=self.subtask_id, owner=self.n)

        self._mock_task_to_compute(
            self.task_id, self.subtask_id, self.node_id, concent_enabled=False)

        self.ts.send_report_computed_task(
            wtr, wtr.owner_address, wtr.owner_port, "0x00", self.n)
        self.ts.concent_service.submit.assert_not_called()


def executor_success(req, success, error):
    success(('filename', 'multihash'))


def executor_recoverable_error(req, success, error):
    error(EnvironmentError())


def executor_error(req, success, error):
    error(Exception())


class TestCreatePackage(TestCase):

    def setUp(self):
        subtask_id = str(uuid.uuid4())

        ts = TaskSession(Mock())
<<<<<<< HEAD

        ts.disconnect = Mock()
        ts.result_received = Mock()
        ts.send = Mock()
        ts.task_manager = Mock()
        ts.key_id = "KEY_ID"
        tk = ts.task_manager.comp_task_keeper
        tk.get_node_for_task_id.return_value = ts.key_id
=======
>>>>>>> 7d6ca2ff

        ts.disconnect = Mock()
        ts.result_received = Mock()
        ts.send = Mock()
        ts.task_manager = Mock()
        ts.key_id = "KEY_ID"
        tk = ts.task_manager.comp_task_keeper
        tk.get_node_for_task_id.return_value = ts.key_id
        self.subtask_id = subtask_id
        self.ts = ts
        self.res = Mock(subtask_id=subtask_id, package_sha1='deadbeef')

    def test_send_task_result_hash_success(self):
        msg = message.GetTaskResult(self.subtask_id)

        self.ts.task_server.get_waiting_task_result.return_value = self.res
        self.ts._react_to_get_task_result(msg)

        assert self.ts.send.call_count == 1
        assert self.ts.send.called
        assert not self.ts.disconnect.called

    def test_send_task_result_hash_unknown(self):
        msg = message.GetTaskResult(self.subtask_id)

        self.ts.task_server.get_waiting_task_result.return_value = None
        self.ts._react_to_get_task_result(msg)

        assert self.ts.disconnect.called


class GetTaskMessageTest(TestCase):
    def test_get_task_message(self):
        msg = factories.messages.TaskToCompute()
        with patch('golem.task.tasksession.history'
                   '.MessageHistoryService.get_sync_as_message',
                   Mock(return_value=msg)):
            msg_historical = get_task_message('TaskToCompute', 'foo', 'bar')
            self.assertEqual(msg, msg_historical)

    def test_get_task_message_fail(self):
        with patch('golem.task.tasksession.history'
                   '.MessageHistoryService.get_sync_as_message',
                   Mock(side_effect=history.MessageNotFound())):
            msg = get_task_message('TaskToCompute', 'foo', 'bar')
            self.assertIsNone(msg)


class SubtaskResultsAcceptedTest(TestCase):
    def setUp(self):
        self.task_session = TaskSession(Mock())
        self.task_server = Mock()
        self.task_session.task_server = self.task_server

    def test__react_to_subtask_result_accepted(self):
        self._test__react_to_subtask_result_accepted()

    def test__react_to_subtask_result_accepted_with_wrong_key(self):
        self._test__react_to_subtask_result_accepted("DEF", called=False)

    def _test__react_to_subtask_result_accepted(self, key_id="ABC",
                                                called=True):
        sra = factories.messages.SubtaskResultsAcceptedFactory()
        ctk = self.task_session.task_manager.comp_task_keeper
        ctk.get_node_for_task_id.return_value = "ABC"
        self.task_session.key_id = key_id
        self.task_session._react_to_subtask_result_accepted(sra)
        if called:
            self.task_server.subtask_accepted.assert_called_once_with(
                sra.task_to_compute.compute_task_def.get('subtask_id'),
                sra.payment_ts,
            )
        else:
            self.task_server.subtask_accepted.assert_not_called()

    def test_result_received(self):
        def computed_task_received(*args):
            args[3]()

        self.task_session.task_manager = Mock()
        self.task_session.task_manager.computed_task_received = \
            computed_task_received

        ttc = factories.messages.TaskToCompute()
        extra_data = dict(
            result=pickle.dumps({'stdout': 'xyz'}),
            result_type=ResultType.DATA,
            subtask_id=ttc.compute_task_def.get('subtask_id')
        )

        self.task_session.send = Mock()

        with patch('golem.task.tasksession.get_task_message',
                   Mock(return_value=ttc)):
            self.task_session.result_received(extra_data, decrypt=False)

        assert self.task_session.send.called
        sra = self.task_session.send.call_args[0][0] # noqa pylint:disable=unsubscriptable-object
        self.assertIsInstance(sra.task_to_compute, message.tasks.TaskToCompute)


class TaskResultHashTest(LogTestCase):

    @staticmethod
    def _create_pull_package(result):
        def pull_package(*_, **kwargs):
            success = kwargs.get('success')
            error = kwargs.get('error')
            if result:
                success(Mock())
            else:
                error(Exception('Pull failed'))

        return pull_package

    def setUp(self):
        self.task_id = 'xyz'
        self.subtask_id = 'xxyyzz'

        ts = TaskSession(Mock())
        ts.result_received = Mock()
        ts.key_id = "ABC"
        ts.task_manager.get_node_id_for_subtask.return_value = ts.key_id
        ts.task_manager.subtask2task_mapping = {
            self.subtask_id: self.task_id,
        }
        ts.task_manager.tasks = {
            self.task_id: Mock()
        }
        self.ts = ts

    def test_result_received(self):
        msg = factories.messages.TaskResultHashFactory(
            subtask_id=self.subtask_id)

        self.ts.task_manager.task_result_manager.pull_package = \
            self._create_pull_package(True)

        self.ts._react_to_task_result_hash(msg)
        assert self.ts.result_received.called

    def test_reject_result_pull_failed_no_concent(self):
        def get_task_message_mock(*_, **__):
            return factories.messages.TaskToCompute(concent_enabled=False)

        msg = factories.messages.TaskResultHashFactory(
            subtask_id=self.subtask_id)

        self.ts.task_manager.task_result_manager.pull_package = \
            self._create_pull_package(False)

        with patch('golem.task.tasksession.get_task_message',
                   get_task_message_mock):
            self.ts._react_to_task_result_hash(msg)
            assert self.ts.task_server.reject_result.called
            assert self.ts.task_manager.task_computation_failure.called

    def test_subtask_unknown(self):
        msg = factories.messages.TaskResultHashFactory()
        with self.assertLogs(logger, level="ERROR") as log:
            self.ts._react_to_task_result_hash(msg)
            self.assertIn('Task result received with unknown subtask_id',
                          log.output[0])

    def test_provider_mismatch(self):
        msg = factories.messages.TaskResultHashFactory(
            subtask_id=self.subtask_id)
        self.ts.key_id = '3v1l'
        with self.assertLogs(logger, level="WARNING") as log:
            self.ts._react_to_task_result_hash(msg)
            self.assertIn('from diferrent node', log.output[0])

    def test_reject_result_pull_failed_with_concent(self):
        def get_task_message_mock(*args, **__):
            if args[0] == 'TaskToCompute':
                return factories.messages.TaskToCompute(concent_enabled=True)
            elif args[0] == 'ReportComputedTask':
                return factories.messages.ReportComputedTask()
            return None

        msg = factories.messages.TaskResultHashFactory(
            subtask_id=self.subtask_id)

        self.ts.task_manager.task_result_manager.pull_package = \
            self._create_pull_package(False)

        with patch('golem.task.tasksession.get_task_message',
                   get_task_message_mock):
            self.ts._react_to_task_result_hash(msg)

            stm = self.ts.concent_service.submit_task_message
            stm.assert_called_once_with(self.subtask_id, ANY)
            self.assertIsInstance(
                stm.call_args[0][1],
                message.concents.ForceGetTaskResult
            )

    def test_reject_result_pull_failed_with_concent_no_rct(self):
        def get_task_message_mock(*args, **__):
            if args[0] == 'TaskToCompute':
                return factories.messages.TaskToCompute(concent_enabled=True)
            return None

        msg = factories.messages.TaskResultHashFactory(
            subtask_id=self.subtask_id)

        self.ts.task_manager.task_result_manager.pull_package = \
            self._create_pull_package(False)

        with patch('golem.task.tasksession.get_task_message',
                   get_task_message_mock):
            with self.assertLogs(logger, level="ERROR") as log:
                self.ts._react_to_task_result_hash(msg)
                self.ts.concent_service.submit_task_message.assert_not_called()
                self.assertIn('ForceGetTaskResult', log.output[0])
                self.assertIn(self.subtask_id, log.output[0])<|MERGE_RESOLUTION|>--- conflicted
+++ resolved
@@ -206,22 +206,6 @@
         with self.assertLogs(logger, level="ERROR"):
             ts.send_report_computed_task(wtr, "10.10.10.10", 30102, "0x00", n)
 
-<<<<<<< HEAD
-    @patch('golem.network.transport.session.BasicSession._react_to_hello')
-    def test_react_to_hello_super(self, super_mock):
-        conn = MagicMock()
-        ts = TaskSession(conn)
-        ts.task_server = Mock()
-        ts.disconnect = Mock()
-        ts.send = Mock()
-
-        msg = message.Hello()
-        fill_slots(msg)
-        ts.interpret(msg)
-        super_mock.assert_called_once_with(msg)
-
-=======
->>>>>>> 7d6ca2ff
     def test_react_to_hello(self):
         conn = MagicMock()
 
@@ -334,55 +318,6 @@
             ts.subtask_rejected.assert_not_called()
         dropped_mock.assert_called_once_with()
 
-<<<<<<< HEAD
-    @patch('golem.task.tasksession.get_task_message', Mock())
-    def test_react_to_task_result_hash(self):
-
-        def create_pull_package(result):
-            def pull_package(content_hash, task_id, subtask_id,
-                             secret, success, error, *args, **kwargs):
-                if result:
-                    success(Mock())
-                else:
-                    error(Exception('Pull failed'))
-
-            return pull_package
-
-        conn = Mock()
-        ts = TaskSession(conn)
-        ts.result_received = Mock()
-        ts.task_manager.subtask2task_mapping = dict()
-
-        subtask_id = 'xxyyzz'
-        secret = 'pass'
-        content_hash = 'multihash'
-
-        ts.task_manager.subtask2task_mapping[subtask_id] = 'xyz'
-
-        msg = message.tasks.TaskResultHash(
-            subtask_id=subtask_id,
-            secret=secret,
-            multihash=content_hash,
-            options=Mock(),
-        )
-
-        ts.task_manager.task_result_manager.pull_package = \
-            create_pull_package(True)
-        ts._react_to_task_result_hash(msg)
-        assert ts.result_received.called
-
-        ts.task_manager.task_result_manager.pull_package = \
-            create_pull_package(False)
-        ts._react_to_task_result_hash(msg)
-        assert ts.task_server.reject_result.called
-        assert ts.task_manager.task_computation_failure.called
-
-        msg.subtask_id = "UNKNOWN"
-        with self.assertLogs(logger, level="WARNING"):
-            ts._react_to_task_result_hash(msg)
-=======
->>>>>>> 7d6ca2ff
-
     def test_react_to_task_to_compute(self):
         conn = Mock()
         ts = TaskSession(conn)
@@ -758,23 +693,8 @@
         self._mock_task_to_compute(self.task_id, self.subtask_id, self.node_id)
         self.ts.send_report_computed_task(
             wtr, wtr.owner_address, wtr.owner_port, "0x00", self.n)
-<<<<<<< HEAD
-        self.ts.concent_service.submit.assert_called_once_with(
-            concent_client.ConcentRequest.build_key(
-                self.subtask_id,
-                'ForceReportComputedTask',
-            ),
-            ANY,
-        )
-        msg = self.ts.concent_service.submit.call_args[0][1]
-        self.assertEqual(
-            msg.result_hash,
-            'sha1:' + wtr.package_sha1,
-        )
-=======
 
         self.assert_submit_task_message(self.subtask_id, wtr)
->>>>>>> 7d6ca2ff
 
     def test_send_report_computed_task_concent_success_many_files(self):
         result = []
@@ -793,22 +713,7 @@
         self.ts.send_report_computed_task(
             wtr, wtr.owner_address, wtr.owner_port, "0x00", self.n)
 
-<<<<<<< HEAD
-        self.ts.concent_service.submit.assert_called_once_with(
-            concent_client.ConcentRequest.build_key(
-                self.subtask_id,
-                'ForceReportComputedTask',
-            ),
-            ANY,
-        )
-        msg = self.ts.concent_service.submit.call_args[0][1]
-        self.assertEqual(
-            msg.result_hash,
-            'sha1:' + wtr.package_sha1,
-        )
-=======
         self.assert_submit_task_message(self.subtask_id, wtr)
->>>>>>> 7d6ca2ff
 
     def test_send_report_computed_task_concent_disabled(self):
         wtr = factories.taskserver.WaitingTaskResultFactory(
@@ -840,17 +745,6 @@
         subtask_id = str(uuid.uuid4())
 
         ts = TaskSession(Mock())
-<<<<<<< HEAD
-
-        ts.disconnect = Mock()
-        ts.result_received = Mock()
-        ts.send = Mock()
-        ts.task_manager = Mock()
-        ts.key_id = "KEY_ID"
-        tk = ts.task_manager.comp_task_keeper
-        tk.get_node_for_task_id.return_value = ts.key_id
-=======
->>>>>>> 7d6ca2ff
 
         ts.disconnect = Mock()
         ts.result_received = Mock()
