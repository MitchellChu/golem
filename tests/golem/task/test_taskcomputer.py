--- conflicted
+++ resolved
@@ -367,12 +367,8 @@
         prepare()
         task_thread.error = False
         task_thread.error_msg = None
-<<<<<<< HEAD
         task_thread.result = {'data': 'oh senora!!!',
-                              'result_type': 'Cadencia da Vila'}
-=======
-        task_thread.result = {'data': 'oh senora!!!', 'result_type': ResultType.DATA}
->>>>>>> 0ebce8a0
+                              'result_type': ResultType.DATA}
         check(True)
 
         # default case (error)
