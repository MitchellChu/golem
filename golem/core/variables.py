--- conflicted
+++ resolved
@@ -36,18 +36,4 @@
 BREAK_TIME = 2400
 END_ROUND_TIME = 1200
 ROUND_TIME = 1800
-STAGE_TIME = 36000
-
-######################
-# TRANSACTION SYSTEM #
-######################
-<<<<<<< HEAD
-PRICE_BASE = 10.0
-
-=======
-CONTRACT_ID = "0x07f9c1760809ffd43117da56b2c388f54da69b92"
-PAY_HASH = "0x0e785fd3"
-INIT_LOTTERY_HASH = "0xec891da1"
-ETH_CONN_ADDR = "http://localhost:8080"
-
->>>>>>> d657acd6
+STAGE_TIME = 36000