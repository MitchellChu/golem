--- conflicted
+++ resolved
@@ -75,24 +75,6 @@
     def p2p_listener(self, event='default', ports=None, *_, **__):
         if event != 'listening':
             return
-<<<<<<< HEAD
-        try:
-            result = self.ping_request(kwargs['port'])
-            if not result['success']:
-                status = result['description'].replace('\n', ', ')
-                log.warning('Port status: {}'.format(status))
-                dispatcher.send(
-                    'golem.p2p',
-                    event='unreachable',
-                    port=kwargs['port'],
-                    description=result['description']
-                )
-        except Exception as exc:  # pylint: disable=broad-except
-            log.warning('Port reachability check error: %r', exc)
-
-    def ping_request(self, port):
-        import requests
-=======
         result = self.ping_request(ports)
 
         if not result['success']:
@@ -113,7 +95,6 @@
             )
 
     def ping_request(self, ports):
->>>>>>> 7d6ca2ff
         timeout = 2.5  # seconds
         try:
             response = requests.post(
