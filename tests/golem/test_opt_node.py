--- conflicted
+++ resolved
@@ -264,15 +264,9 @@
             config_desc=Mock(),
             start_geth=True,
             start_geth_port=port)
-<<<<<<< HEAD
 
         node._client_factory(None)
 
-=======
-
-        node._client_factory(None)
-
->>>>>>> 7d6ca2ff
         # then
         mock_client.assert_called_with(datadir=self.path,
                                        config_desc=ANY,
@@ -387,8 +381,6 @@
     deferred.callback(True)
     return deferred
 
-<<<<<<< HEAD
-
 def chain_function(_, fn, *args, **kwargs):
     result = fn(*args, **kwargs)
     deferred = Deferred()
@@ -403,11 +395,6 @@
 @patch('golem.node.threads.deferToThread', done_deferred)
 @patch('golem.node.CrossbarRouter', Mock(_start_node=done_deferred))
 @patch('golem.node.Session', Mock(connect=done_deferred))
-=======
-@patch('golem.node.async_callback', mock_async_callback)
-@patch('golem.node.CrossbarRouter', create=True)
-@patch('golem.node.Session')
->>>>>>> 7d6ca2ff
 @patch('golem.node.gatherResults')
 @patch('twisted.internet.reactor', create=True)
 class TestOptNode(TempDirFixture):
@@ -427,15 +414,9 @@
         self.node = Node(datadir=self.path,
                          config_desc=config_desc,
                          use_docker_manager=False)
-<<<<<<< HEAD
 
         self.node.start()
 
-=======
-
-        self.node.start()
-
->>>>>>> 7d6ca2ff
         # then
         assert self.node.rpc_router
         assert self.node.rpc_router._start_node.called  # noqa pylint: disable=no-member
@@ -450,11 +431,7 @@
 
         mock_gather_results.return_value = mock_gather_results
         mock_gather_results.addCallbacks.side_effect = \
-<<<<<<< HEAD
             lambda callback, _: callback([keys_auth, None])
-=======
-            lambda callback, _: callback([None, keys_auth, None])
->>>>>>> 7d6ca2ff
 
         # when
         self.node = Node(datadir=self.path,
@@ -480,11 +457,7 @@
         # given
         mock_gather_results.return_value = mock_gather_results
         mock_gather_results.addCallbacks.side_effect = \
-<<<<<<< HEAD
             lambda callback, _: callback([Mock(), None])
-=======
-            lambda callback, _: callback([None, Mock(), None])
->>>>>>> 7d6ca2ff
 
         mock_session.return_value = mock_session
         mock_session.connect.return_value = mock_session
@@ -499,17 +472,10 @@
 
         # then
         assert self.node.client
-<<<<<<< HEAD
         assert self.node.rpc_session
         assert self.node.client.rpc_publisher
         assert self.node.client.rpc_publisher.session == self.node.rpc_session
         assert self.node.rpc_session.connect.called  # pylint: disable=no-member
-=======
-        assert mock_session.called
-        assert self.node.client.rpc_publisher
-        assert self.node.client.rpc_publisher.session == mock_session
-        assert mock_session.connect.called
->>>>>>> 7d6ca2ff
         assert mock_run.called
         assert reactor.addSystemEventTrigger.call_count == 2
 
@@ -519,11 +485,7 @@
         # given
         mock_gather_results.return_value = mock_gather_results
         mock_gather_results.addCallbacks.side_effect = \
-<<<<<<< HEAD
             lambda callback, _: callback([Mock(), None])
-=======
-            lambda callback, _: callback([None, Mock(), None])
->>>>>>> 7d6ca2ff
 
         mock_session.return_value = mock_session
         mock_session.connect.return_value = mock_session
