--- conflicted
+++ resolved
@@ -1,47 +1,43 @@
-from golem.task.taskstate import TaskState
-
-
-<<<<<<< HEAD
-class GNRTaskDefinition:
-
-=======
-class GNRTaskDefinition(object):
->>>>>>> d657acd6
-    def __init__(self):
-        self.task_id = ""
-        self.full_task_timeout = 0
-        self.subtask_timeout = 0
-        self.min_subtask_time = 0
-
-        self.resources = set()
-        self.estimated_memory = 0
-
-        self.total_subtasks = 0
-        self.optimize_total = False
-        self.main_program_file = ""
-        self.task_type = None
-
-        self.max_price = 0
-
-        self.verification_options = None
-        self.options = GNROptions
-        self.docker_images = None
-
-
-advanceVerificationTypes = ['forAll', 'forFirst', 'random']
-
-
-class AdvanceVerificationOptions:
-    def __init__(self):
-        self.type = 'forFirst'
-
-
-class GNRTaskState:
-    def __init__(self):
-        self.definition = GNRTaskDefinition()
-        self.task_state = TaskState()
-
-
-class GNROptions:
-    def __init__(self):
-        self.name = ''
+from golem.task.taskstate import TaskState
+
+
+class GNRTaskDefinition(object):
+
+    def __init__(self):
+        self.task_id = ""
+        self.full_task_timeout = 0
+        self.subtask_timeout = 0
+        self.min_subtask_time = 0
+
+        self.resources = set()
+        self.estimated_memory = 0
+
+        self.total_subtasks = 0
+        self.optimize_total = False
+        self.main_program_file = ""
+        self.task_type = None
+
+        self.max_price = 0
+
+        self.verification_options = None
+        self.options = GNROptions
+        self.docker_images = None
+
+
+advanceVerificationTypes = ['forAll', 'forFirst', 'random']
+
+
+class AdvanceVerificationOptions:
+    def __init__(self):
+        self.type = 'forFirst'
+
+
+class GNRTaskState:
+    def __init__(self):
+        self.definition = GNRTaskDefinition()
+        self.task_state = TaskState()
+
+
+class GNROptions:
+    def __init__(self):
+        self.name = ''