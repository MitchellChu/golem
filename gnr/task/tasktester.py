--- conflicted
+++ resolved
@@ -1,146 +1,54 @@
-import logging
-import os
-import shutil
-from threading import Lock
-
-from gnr.task.localcomputer import LocalComputer
-
-from golem.core.fileshelper import find_file_with_ext
-from golem.docker.task_thread import DockerTaskThread
-from golem.task.taskbase import Task, resource_types
-from golem.task.taskcomputer import PyTestTaskThread
-from golem.resource.resource import TaskResourceHeader, decompress_dir
-
-from gnr.renderingdirmanager import get_test_task_path, get_tmp_path, get_test_task_tmp_path
-
-logger = logging.getLogger(__name__)
-
-<<<<<<< HEAD
-
-def find_flm(directory):
-    if not os.path.exists(directory):
-        return None
-
-    try:
-        for root, dirs, files in os.walk(directory):
-            for names in files:
-                if names[-4:] == ".flm":
-                    return os.path.join(root, names)
-
-    except:
-        import traceback
-        # Print the stack traceback
-        traceback.print_exc()
-        return None
-
-
-class TaskTester:
-    def __init__(self, task, root_path, finished_callback):
-        assert isinstance(task, Task)
-        self.task = task
-        self.test_task_res_path = None
-        self.tmp_dir = None
-        self.success = False
-        self.lock = Lock()
-        self.tt = None
-        self.root_path = root_path
-        self.finished_callback = finished_callback
-
-    def run(self):
-        try:
-            success = self.__prepare_resources()
-            self.__prepare_tmp_dir()
-
-            if not success:
-                return False
-=======
->>>>>>> 48a82cf3
-
-class TaskTester(LocalComputer):
-    TESTER_WARNING = "Task not tested properly"
-    TESTER_SUCCESS = "Test task computation success!"
-
-    def __init__(self, task, root_path, success_callback, error_callback):
-        LocalComputer.__init__(self, task, root_path, success_callback, error_callback,
-                               task.query_extra_data_for_test_task, True, TaskTester.TESTER_WARNING,
-                               TaskTester.TESTER_SUCCESS)
-
-    def _get_task_thread(self, ctd):
-        if ctd.docker_images:
-            return LocalComputer._get_task_thread(self, ctd)
-        else:
-            return PyTestTaskThread(self,
-                                    ctd.subtask_id,
-                                    ctd.working_directory,
-                                    ctd.src_code,
-                                    ctd.extra_data,
-                                    ctd.short_description,
-                                    self.test_task_res_path,
-                                    self.tmp_dir,
-                                    0)
-
-    def task_computed(self, task_thread):
-        if task_thread.result:
-            res, est_mem = task_thread.result
-<<<<<<< HEAD
-        if task_thread.result and res and res.get("data"):
-            logger.info("Test task computation success !")
-
-            # Search for flm - the result of testing a lux task
-            # It's needed for verification of received results
-            flm = find_flm(self.tmp_dir)
-            if flm is not None:
-                try:
-                    filename = "test_result.flm"
-                    flm_path = os.path.join(self.tmp_dir, filename)
-                    os.rename(flm, flm_path)
-                    save_path = get_tmp_path(self.task.header.node_name, self.task.header.task_id, self.task.root_path)
-                    if not os.path.exists(save_path):
-                        os.makedirs(save_path)
-
-                    shutil.copy(flm_path, save_path)
-                except:
-                    logger.warning("Couldn't rename and copy .flm file")
-=======
-            if res and res.get("data"):
-                self.task.after_test(res, self.tmp_dir)
-                self.success_callback(res, est_mem)
-                return
->>>>>>> 48a82cf3
-
-        logger_msg = self.comp_failed_warning
-        if task_thread.error_msg:
-            logger_msg += " " + task_thread.error_msg
-        logger.warning(logger_msg)
-        self.error_callback(task_thread.error_msg)
-
-<<<<<<< HEAD
-    def __prepare_resources(self):
-        self.test_task_res_path = get_test_task_path(self.root_path)
-        if not os.path.exists(self.test_task_res_path):
-            os.makedirs(self.test_task_res_path)
-        else:
-            shutil.rmtree(self.test_task_res_path, True)
-            os.makedirs(self.test_task_res_path)
-
-        self.test_task_res_dir = get_test_task_path(self.root_path)
-        rh = TaskResourceHeader(self.test_task_res_dir)
-        res_file = self.task.get_resources(self.task.header.task_id, rh, resource_types["zip"])
-
-        if res_file:
-            decompress_dir(self.test_task_res_path, res_file)
-
-        return True
-
-    def __prepare_tmp_dir(self):
-        self.tmp_dir = get_test_task_tmp_path(self.root_path)
-        if not os.path.exists(self.tmp_dir):
-            os.makedirs(self.tmp_dir)
-        else:
-            shutil.rmtree(self.tmp_dir, True)
-            os.makedirs(self.tmp_dir)
-
-=======
-
-
->>>>>>> 48a82cf3
+import logging
+import os
+import shutil
+from threading import Lock
+
+from gnr.task.localcomputer import LocalComputer
+
+from golem.core.fileshelper import find_file_with_ext
+from golem.docker.task_thread import DockerTaskThread
+from golem.task.taskbase import Task, resource_types
+from golem.task.taskcomputer import PyTestTaskThread
+from golem.resource.resource import TaskResourceHeader, decompress_dir
+
+from gnr.renderingdirmanager import get_test_task_path, get_tmp_path, get_test_task_tmp_path
+
+logger = logging.getLogger(__name__)
+
+
+class TaskTester(LocalComputer):
+    TESTER_WARNING = "Task not tested properly"
+    TESTER_SUCCESS = "Test task computation success!"
+
+    def __init__(self, task, root_path, success_callback, error_callback):
+        LocalComputer.__init__(self, task, root_path, success_callback, error_callback,
+                               task.query_extra_data_for_test_task, True, TaskTester.TESTER_WARNING,
+                               TaskTester.TESTER_SUCCESS)
+
+    def _get_task_thread(self, ctd):
+        if ctd.docker_images:
+            return LocalComputer._get_task_thread(self, ctd)
+        else:
+            return PyTestTaskThread(self,
+                                    ctd.subtask_id,
+                                    ctd.working_directory,
+                                    ctd.src_code,
+                                    ctd.extra_data,
+                                    ctd.short_description,
+                                    self.test_task_res_path,
+                                    self.tmp_dir,
+                                    0)
+
+    def task_computed(self, task_thread):
+        if task_thread.result:
+            res, est_mem = task_thread.result
+            if res and res.get("data"):
+                self.task.after_test(res, self.tmp_dir)
+                self.success_callback(res, est_mem)
+                return
+
+        logger_msg = self.comp_failed_warning
+        if task_thread.error_msg:
+            logger_msg += " " + task_thread.error_msg
+        logger.warning(logger_msg)
+        self.error_callback(task_thread.error_msg)